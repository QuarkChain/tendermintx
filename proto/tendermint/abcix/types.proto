syntax = "proto3";
package tendermint.abcix;

option go_package = "github.com/tendermint/tendermint/abcix/types";

// For more information on gogo.proto, see:
// https://github.com/gogo/protobuf/blob/master/extensions.md
import "tendermint/crypto/proof.proto";
import "tendermint/types/types.proto";
import "tendermint/crypto/keys.proto";
import "tendermint/types/params.proto";
import "tendermint/mempool/types.proto";
import "google/protobuf/timestamp.proto";
import "gogoproto/gogo.proto";

// This file is copied from http://github.com/tendermint/abci
// NOTE: When using custom types, mind the warnings.
// https://github.com/gogo/protobuf/blob/master/custom_types.md#warnings-and-issues

//----------------------------------------
// Request types

message Request {
  oneof value {
    RequestEcho               echo                 = 2;
    RequestFlush              flush                = 3;
    RequestInfo               info                 = 4;
    RequestSetOption          set_option           = 5;
    RequestInitChain          init_chain           = 6;
    RequestQuery              query                = 7;
    RequestBeginBlock         begin_block          = 8;
    RequestCheckTx            check_tx             = 9;
    RequestDeliverTx          deliver_tx           = 19;
    RequestEndBlock           end_block            = 11;
    RequestDeliverBlock       deliver_block        = 20;
    RequestCommit             commit               = 12;
    RequestListSnapshots      list_snapshots       = 13;
    RequestOfferSnapshot      offer_snapshot       = 14;
    RequestLoadSnapshotChunk  load_snapshot_chunk  = 15;
    RequestApplySnapshotChunk apply_snapshot_chunk = 16;
    RequestCreateBlock        create_block         = 17;
  }
}

message RequestEcho {
  string message = 1;
}

message RequestFlush {}

message RequestInfo {
  string version       = 1;
  uint64 block_version = 2;
  uint64 p2p_version   = 3;
}

// nondeterministic
message RequestSetOption {
  string key   = 1;
  string value = 2;
}

message RequestInitChain {
  google.protobuf.Timestamp time = 1
      [(gogoproto.nullable) = false, (gogoproto.stdtime) = true];
  string                   chain_id         = 2;
  ConsensusParams          consensus_params = 3;
  repeated ValidatorUpdate validators       = 4 [(gogoproto.nullable) = false];
  bytes                    app_state_bytes  = 5;
}

message RequestQuery {
  bytes  data   = 1;
  string path   = 2;
  int64  height = 3;
  bool   prove  = 4;
}

message RequestCreateBlock {
  int64             height                = 1;
  LastCommitInfo    last_commit_info      = 2 [(gogoproto.nullable) = false];
  repeated Evidence byzantine_validators  = 3 [(gogoproto.nullable) = false];
}

message RequestBeginBlock {
  bytes                   hash                 = 1;
  tendermint.types.Header header               = 2 [(gogoproto.nullable) = false];
  LastCommitInfo          last_commit_info     = 3 [(gogoproto.nullable) = false];
  repeated Evidence       byzantine_validators = 4 [(gogoproto.nullable) = false];
}

enum CheckTxType {
  NEW     = 0 [(gogoproto.enumvalue_customname) = "New"];
  RECHECK = 1 [(gogoproto.enumvalue_customname) = "Recheck"];
}

message RequestCheckTx {
  bytes       tx   = 1;
  CheckTxType type = 2;
}

message RequestDeliverTx {
  bytes tx = 1;
}

message RequestEndBlock {
  int64 height = 1;
}

message RequestCommit {}

message RequestDeliverBlock {
  int64                   height               = 1;
  bytes                   hash                 = 2;
  tendermint.types.Header header               = 3 [(gogoproto.nullable) = false];
  LastCommitInfo          last_commit_info     = 4 [(gogoproto.nullable) = false];
  repeated Evidence       byzantine_validators = 5 [(gogoproto.nullable) = false];
  repeated bytes          txs                  = 6;
}

// lists available snapshots
message RequestListSnapshots {
}

// offers a snapshot to the application
message RequestOfferSnapshot {
  Snapshot snapshot = 1;  // snapshot offered by peers
  bytes    app_hash = 2;  // light client-verified app hash for snapshot height
}

// loads a snapshot chunk
message RequestLoadSnapshotChunk {
  uint64 height = 1;
  uint32 format = 2;
  uint32 chunk  = 3;
}

// Applies a snapshot chunk
message RequestApplySnapshotChunk {
  uint32 index  = 1;
  bytes  chunk  = 2;
  string sender = 3;
}

//----------------------------------------
// Response types

message Response {
  oneof value {
    ResponseException          exception            = 1;
    ResponseEcho               echo                 = 2;
    ResponseFlush              flush                = 3;
    ResponseInfo               info                 = 4;
    ResponseSetOption          set_option           = 5;
    ResponseInitChain          init_chain           = 6;
    ResponseQuery              query                = 7;
    ResponseBeginBlock         begin_block          = 8;
    ResponseCheckTx            check_tx             = 9;
    ResponseDeliverTx          deliver_tx           = 10;
    ResponseEndBlock           end_block            = 11;
    ResponseCommit             commit               = 12;
    ResponseDeliverBlock       deliver_block        = 20;
    ResponseListSnapshots      list_snapshots       = 13;
    ResponseOfferSnapshot      offer_snapshot       = 14;
    ResponseLoadSnapshotChunk  load_snapshot_chunk  = 15;
    ResponseApplySnapshotChunk apply_snapshot_chunk = 16;
    ResponseCreateBlock        create_block         = 17;
  }
}

// nondeterministic
message ResponseException {
  string error = 1;
}

message ResponseEcho {
  string message = 1;
}

message ResponseFlush {}

message ResponseInfo {
  string data = 1;

  string version     = 2;
  uint64 app_version = 3;

  int64 last_block_height   = 4;
  bytes last_block_app_hash = 5;
}

// nondeterministic
message ResponseSetOption {
  uint32 code = 1;
  // bytes data = 2;
  string log  = 3;
  string info = 4;
}

message ResponseInitChain {
  ConsensusParams          consensus_params = 1;
  repeated ValidatorUpdate validators       = 2 [(gogoproto.nullable) = false];
}

message ResponseQuery {
  uint32 code = 1;
  // bytes data = 2; // use "value" instead.
  string                     log       = 3;  // nondeterministic
  string                     info      = 4;  // nondeterministic
  int64                      index     = 5;
  bytes                      key       = 6;
  bytes                      value     = 7;
  tendermint.crypto.ProofOps proof_ops = 8;
  int64                      height    = 9;
  string                     codespace = 10;
}

message ResponseCreateBlock {
  repeated bytes txs         = 1;
  repeated bytes invalid_txs = 2;
  bytes          hash        = 3;
  repeated Event events      = 4
      [(gogoproto.nullable) = false, (gogoproto.jsontag) = "events,omitempty"];
}

message ResponseBeginBlock {
  repeated Event events = 1
      [(gogoproto.nullable) = false, (gogoproto.jsontag) = "events,omitempty"];
}

message ResponseCheckTx {
  uint32         code       = 1;
  bytes          data       = 2;
  string         log        = 3;  // nondeterministic
  string         info       = 4;  // nondeterministic
  int64          gas_wanted = 5;
  int64          gas_used   = 6;
  repeated Event events     = 7
      [(gogoproto.nullable) = false, (gogoproto.jsontag) = "events,omitempty"];
  string codespace = 8;
}

message ResponseDeliverTx {
  uint32         code       = 1;
  bytes          data       = 2;
  string         log        = 3;  // nondeterministic
  string         info       = 4;  // nondeterministic
  int64          gas_wanted = 5;
  int64          gas_used   = 6;
  repeated Event events     = 7
      [(gogoproto.nullable) = false, (gogoproto.jsontag) = "events,omitempty"];
  string codespace = 8;
}

message ResponseEndBlock {
  repeated ValidatorUpdate validator_updates = 1
      [(gogoproto.nullable) = false];
  ConsensusParams consensus_param_updates = 2;
  repeated Event  events                  = 3
      [(gogoproto.nullable) = false, (gogoproto.jsontag) = "events,omitempty"];
}

message ResponseCommit {
  // reserve 1
  bytes data          = 2;
  int64 retain_height = 3;
}

message ResponseDeliverBlock {
  uint32                            code                    = 1;
  repeated        ResponseDeliverTx deliver_txs             = 2;
  // endBlock
  repeated        ValidatorUpdate   validator_updates       = 3
  [(gogoproto.nullable) = false];
  ConsensusParams                   consensus_param_updates = 4;
  // commit
  bytes                             data                    = 5;
  int64                             retain_height           = 6;
  repeated        Event             events                  = 7
  [(gogoproto.nullable) = false, (gogoproto.jsontag) = "events,omitempty"];
  string                            codespace               = 8;
}

message ResponseListSnapshots {
  repeated Snapshot snapshots = 1;
}

message ResponseOfferSnapshot {
  Result result = 1;

  enum Result {
    UNKNOWN       = 0;  // Unknown result, abort all snapshot restoration
    ACCEPT        = 1;  // Snapshot accepted, apply chunks
    ABORT         = 2;  // Abort all snapshot restoration
    REJECT        = 3;  // Reject this specific snapshot, try others
    REJECT_FORMAT = 4;  // Reject all snapshots of this format, try others
    REJECT_SENDER = 5;  // Reject all snapshots from the sender(s), try others
  }
}

message ResponseLoadSnapshotChunk {
  bytes chunk = 1;
}

message ResponseApplySnapshotChunk {
  Result          result         = 1;
  repeated uint32 refetch_chunks = 2;  // Chunks to refetch and reapply
  repeated string reject_senders = 3;  // Chunk senders to reject and ban

  enum Result {
    UNKNOWN         = 0;  // Unknown result, abort all snapshot restoration
    ACCEPT          = 1;  // Chunk successfully accepted
    ABORT           = 2;  // Abort all snapshot restoration
    RETRY           = 3;  // Retry chunk (combine with refetch and reject)
    RETRY_SNAPSHOT  = 4;  // Retry snapshot (combine with refetch and reject)
    REJECT_SNAPSHOT = 5;  // Reject this snapshot, try others
  }
}

//----------------------------------------
// Misc.

// ConsensusParams contains all consensus-relevant parameters
// that can be adjusted by the abci app
message ConsensusParams {
  BlockParams                      block     = 1;
  tendermint.types.EvidenceParams  evidence  = 2;
  tendermint.types.ValidatorParams validator = 3;
  tendermint.types.VersionParams   version   = 4;
}

// BlockParams contains limits on the block size.
message BlockParams {
  // Note: must be greater than 0
  int64 max_bytes = 1;
  // Note: must be greater or equal to -1
  int64 max_gas = 2;
}

message LastCommitInfo {
  int32             round = 1;
  repeated VoteInfo votes = 2 [(gogoproto.nullable) = false];
}

// EventAttribute represents an event to the indexing service.
message EventAttribute {
  bytes key   = 1;
  bytes value = 2;
  bool  index = 3;
}

message Event {
  string                  type       = 1;
  repeated EventAttribute attributes = 2 [
    (gogoproto.nullable) = false,
    (gogoproto.jsontag)  = "attributes,omitempty"
  ];
}

// TxResult contains results of executing the transaction.
//
// One usage is indexing transaction results.
message TxResult {
  int64             height = 1;
  uint32            index  = 2;
  bytes             tx     = 3;
  ResponseDeliverTx result = 4 [(gogoproto.nullable) = false];
}

<<<<<<< HEAD
// MempoolIter
message MempoolIter {
  oneof client {
    tendermint.mempool.LocalClient mpcli = 1;
  }
}

=======
>>>>>>> 2f332c5a
//----------------------------------------
// Blockchain Types

// Validator
message Validator {
  bytes address = 1;
  // PubKey pub_key = 2 [(gogoproto.nullable)=false];
  int64 power = 3;
}

// ValidatorUpdate
message ValidatorUpdate {
  tendermint.crypto.PublicKey pub_key = 1 [(gogoproto.nullable) = false];
  int64                       power   = 2;
}

// VoteInfo
message VoteInfo {
  Validator validator         = 1 [(gogoproto.nullable) = false];
  bool      signed_last_block = 2;
}

message Evidence {
  string                    type      = 1;
  Validator                 validator = 2 [(gogoproto.nullable) = false];
  int64                     height    = 3;
  google.protobuf.Timestamp time      = 4 [
    (gogoproto.nullable) = false,
    (gogoproto.stdtime)  = true
  ];
  // Total voting power of the validator set in case the ABCI application does
  // not store historical validators.
  // https://github.com/tendermint/tendermint/issues/4581
  int64 total_voting_power = 5;
}

//----------------------------------------
// State Sync Types

message Snapshot {
  uint64 height   = 1;  // The height at which the snapshot was taken
  uint32 format   = 2;  // The application-specific snapshot format
  uint32 chunks   = 3;  // Number of chunks in the snapshot
  bytes  hash     = 4;  // Arbitrary snapshot hash, equal only if identical
  bytes  metadata = 5;  // Arbitrary application metadata
}

//----------------------------------------
// Service Definition

service ABCIApplication {
  rpc Echo(RequestEcho) returns (ResponseEcho);
  rpc Flush(RequestFlush) returns (ResponseFlush);
  rpc Info(RequestInfo) returns (ResponseInfo);
  rpc SetOption(RequestSetOption) returns (ResponseSetOption);
  rpc DeliverTx(RequestDeliverTx) returns (ResponseDeliverTx);
  rpc CheckTx(RequestCheckTx) returns (ResponseCheckTx);
  rpc Query(RequestQuery) returns (ResponseQuery);
  rpc Commit(RequestCommit) returns (ResponseCommit);
  rpc CreateBlock(RequestCreateBlock) returns (ResponseCreateBlock);
  rpc InitChain(RequestInitChain) returns (ResponseInitChain);
  rpc BeginBlock(RequestBeginBlock) returns (ResponseBeginBlock);
  rpc EndBlock(RequestEndBlock) returns (ResponseEndBlock);
  rpc DeliverBlock(RequestDeliverBlock) returns (ResponseDeliverBlock);
  rpc ListSnapshots(RequestListSnapshots) returns (ResponseListSnapshots);
  rpc OfferSnapshot(RequestOfferSnapshot) returns (ResponseOfferSnapshot);
  rpc LoadSnapshotChunk(RequestLoadSnapshotChunk) returns (ResponseLoadSnapshotChunk);
  rpc ApplySnapshotChunk(RequestApplySnapshotChunk) returns (ResponseApplySnapshotChunk);
}<|MERGE_RESOLUTION|>--- conflicted
+++ resolved
@@ -9,7 +9,6 @@
 import "tendermint/types/types.proto";
 import "tendermint/crypto/keys.proto";
 import "tendermint/types/params.proto";
-import "tendermint/mempool/types.proto";
 import "google/protobuf/timestamp.proto";
 import "gogoproto/gogo.proto";
 
@@ -367,16 +366,6 @@
   ResponseDeliverTx result = 4 [(gogoproto.nullable) = false];
 }
 
-<<<<<<< HEAD
-// MempoolIter
-message MempoolIter {
-  oneof client {
-    tendermint.mempool.LocalClient mpcli = 1;
-  }
-}
-
-=======
->>>>>>> 2f332c5a
 //----------------------------------------
 // Blockchain Types
 
