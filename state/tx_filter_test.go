package state_test

import (
	"os"
	"testing"

	"github.com/stretchr/testify/assert"
	"github.com/stretchr/testify/require"

	dbm "github.com/tendermint/tm-db"

	tmrand "github.com/tendermint/tendermint/libs/rand"
	sm "github.com/tendermint/tendermint/state"
	"github.com/tendermint/tendermint/types"
)

func TestTxFilter(t *testing.T) {
	genDoc := randomGenesisDoc()
	genDoc.ConsensusParams.Block.MaxBytes = 3000
	genDoc.ConsensusParams.Evidence.MaxNum = 1

	// Max size of Txs is much smaller than size of block,
	// since we need to account for commits and evidence.
	testCases := []struct {
		tx    types.Tx
		isErr bool
	}{
<<<<<<< HEAD
		{types.Tx(tmrand.Bytes(250)), false},
		{types.Tx(tmrand.Bytes(1811)), false},
		{types.Tx(tmrand.Bytes(1831)), false},
		{types.Tx(tmrand.Bytes(1851)), true},
		{types.Tx(tmrand.Bytes(1852)), true},
=======
		{types.Tx(tmrand.Bytes(1680)), false},
		{types.Tx(tmrand.Bytes(1839)), true},
>>>>>>> 18f178bf
		{types.Tx(tmrand.Bytes(3000)), true},
	}

	for i, tc := range testCases {
		stateDB := dbm.NewDB("state", "memdb", os.TempDir())
		state, err := sm.LoadStateFromDBOrGenesisDoc(stateDB, genDoc)
		require.NoError(t, err)

		f := sm.TxPreCheck(state) // current max size of a tx 1850
		if tc.isErr {
			assert.NotNil(t, f(tc.tx), "#%v", i)
		} else {
			assert.Nil(t, f(tc.tx), "#%v", i)
		}
	}
}<|MERGE_RESOLUTION|>--- conflicted
+++ resolved
@@ -25,16 +25,8 @@
 		tx    types.Tx
 		isErr bool
 	}{
-<<<<<<< HEAD
-		{types.Tx(tmrand.Bytes(250)), false},
-		{types.Tx(tmrand.Bytes(1811)), false},
-		{types.Tx(tmrand.Bytes(1831)), false},
-		{types.Tx(tmrand.Bytes(1851)), true},
-		{types.Tx(tmrand.Bytes(1852)), true},
-=======
 		{types.Tx(tmrand.Bytes(1680)), false},
 		{types.Tx(tmrand.Bytes(1839)), true},
->>>>>>> 18f178bf
 		{types.Tx(tmrand.Bytes(3000)), true},
 	}
 
