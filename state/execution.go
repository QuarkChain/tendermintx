--- conflicted
+++ resolved
@@ -5,10 +5,11 @@
 	"fmt"
 	"time"
 
+	abcix "github.com/tendermint/tendermint/abcix/types"
+
 	dbm "github.com/tendermint/tm-db"
 
 	abci "github.com/tendermint/tendermint/abci/types"
-	abcix "github.com/tendermint/tendermint/abcix/types"
 	cryptoenc "github.com/tendermint/tendermint/crypto/encoding"
 	"github.com/tendermint/tendermint/libs/fail"
 	"github.com/tendermint/tendermint/libs/log"
@@ -100,65 +101,17 @@
 	proposerAddr []byte,
 	createBlockFromApp bool,
 ) (*types.Block, *types.PartSet) {
+	var txs types.Txs
 	var timestamp time.Time
-	var txs types.Txs
 	evidence := blockExec.evpool.PendingEvidence(state.ConsensusParams.Evidence.MaxNum)
 	if createBlockFromApp {
-<<<<<<< HEAD
-=======
-		voteInfos := make([]abcix.VoteInfo, commit.Size())
-		// block.Height=1 -> LastCommitInfo.Votes are empty.
-		// Remember that the first LastCommit is intentionally empty, so it makes
-		// sense for LastCommitInfo.Votes to also be empty.
->>>>>>> d8e11acd
 		if height == 1 {
 			timestamp = state.LastBlockTime // genesis time
 		} else {
 			timestamp = MedianTime(commit, state.LastValidators)
-<<<<<<< HEAD
-		}
-		lastCommitInfo, byzVals := getBlockInfo(timestamp, height, commit, evidence, blockExec.db)
-		resp, err := blockExec.proxyApp.CreateBlockSync(abci.RequestCreateBlock{
-=======
-			lastValSet, err := LoadValidators(blockExec.db, height-1)
-			if err != nil {
-				panic(err)
-			}
-
-			// Sanity check that commit size matches validator set size - only applies
-			// after first block.
-			var (
-				commitSize = commit.Size()
-				valSetLen  = len(lastValSet.Validators)
-			)
-			if commitSize != valSetLen {
-				panic(fmt.Sprintf("commit size (%d) doesn't match valset length (%d) at height %d\n\n%v\n\n%v",
-					commitSize, valSetLen, height, commit.Signatures, lastValSet.Validators))
-			}
-
-			for i, val := range lastValSet.Validators {
-				commitSig := commit.Signatures[i]
-				voteInfos[i] = abcix.VoteInfo{
-					Validator:       abcix.Validator(types.TM2PB.Validator(val)),
-					SignedLastBlock: !commitSig.Absent(),
-				}
-			}
-		}
-		byzVals := make([]abcix.Evidence, len(evidence))
-		for i, ev := range evidence {
-			valset, err := LoadValidators(blockExec.db, ev.Height())
-			if err != nil {
-				panic(err)
-			}
-			byzVals[i] = types.TM2PB.XEvidence(ev, valset, timestamp)
-		}
-
-		lastCommitInfo := abcix.LastCommitInfo{
-			Round: commit.Round,
-			Votes: voteInfos,
-		}
+		}
+		lastCommitInfo, byzVals := getCreateBlockValidatorInfo(timestamp, height, commit, evidence, blockExec.db)
 		resp, err := blockExec.proxyApp.CreateBlockSync(abcix.RequestCreateBlock{
->>>>>>> d8e11acd
 			Height:              height,
 			LastCommitInfo:      lastCommitInfo,
 			ByzantineValidators: byzVals,
@@ -173,7 +126,6 @@
 	} else {
 		maxBytes := state.ConsensusParams.Block.MaxBytes
 		maxGas := state.ConsensusParams.Block.MaxGas
-
 		// Fetch a limited amount of valid txs
 		maxDataBytes := types.MaxDataBytes(maxBytes, state.Validators.Size(), len(evidence))
 		txs = blockExec.mempool.ReapMaxBytesMaxGas(maxDataBytes, maxGas)
@@ -351,7 +303,7 @@
 	}
 	proxyAppConn.SetResponseCallback(proxyCb)
 
-	commitInfo, byzVals := getBlockInfo(block.Time, block.Height, block.LastCommit, block.Evidence.Evidence, stateDB)
+	commitInfo, byzVals := getBeginBlockValidatorInfo(block, stateDB)
 
 	// Begin block
 	var err error
@@ -390,9 +342,14 @@
 	return abciResponses, nil
 }
 
-func getBlockInfo(time time.Time, height int64, lastCommit *types.Commit, evidence []types.Evidence, stateDB dbm.DB) (
-	abci.LastCommitInfo, []abci.Evidence) {
-	voteInfos := make([]abci.VoteInfo, lastCommit.Size())
+func getCreateBlockValidatorInfo(
+	time time.Time,
+	height int64,
+	lastCommit *types.Commit,
+	evidence []types.Evidence,
+	stateDB dbm.DB,
+) (abcix.LastCommitInfo, []abcix.Evidence) {
+	voteInfos := make([]abcix.VoteInfo, lastCommit.Size())
 	// block.Height=1 -> LastCommitInfo.Votes are empty.
 	// Remember that the first LastCommit is intentionally empty, so it makes
 	// sense for LastCommitInfo.Votes to also be empty.
@@ -402,8 +359,6 @@
 			panic(err)
 		}
 
-		// Sanity check that commit size matches validator set size - only applies
-		// after first block.
 		var (
 			commitSize = lastCommit.Size()
 			valSetLen  = len(lastValSet.Validators)
@@ -415,6 +370,52 @@
 
 		for i, val := range lastValSet.Validators {
 			commitSig := lastCommit.Signatures[i]
+			voteInfos[i] = abcix.VoteInfo{
+				Validator:       types.TM2PB.XValidator(val),
+				SignedLastBlock: !commitSig.Absent(),
+			}
+		}
+	}
+
+	byzVals := make([]abcix.Evidence, len(evidence))
+	for i, ev := range evidence {
+		valset, err := LoadValidators(stateDB, ev.Height())
+		if err != nil {
+			panic(err)
+		}
+		byzVals[i] = types.TM2PB.XEvidence(ev, valset, time)
+	}
+
+	return abcix.LastCommitInfo{
+		Round: lastCommit.Round,
+		Votes: voteInfos,
+	}, byzVals
+}
+
+func getBeginBlockValidatorInfo(block *types.Block, stateDB dbm.DB) (abci.LastCommitInfo, []abci.Evidence) {
+	voteInfos := make([]abci.VoteInfo, block.LastCommit.Size())
+	// block.Height=1 -> LastCommitInfo.Votes are empty.
+	// Remember that the first LastCommit is intentionally empty, so it makes
+	// sense for LastCommitInfo.Votes to also be empty.
+	if block.Height > 1 {
+		lastValSet, err := LoadValidators(stateDB, block.Height-1)
+		if err != nil {
+			panic(err)
+		}
+
+		// Sanity check that commit size matches validator set size - only applies
+		// after first block.
+		var (
+			commitSize = block.LastCommit.Size()
+			valSetLen  = len(lastValSet.Validators)
+		)
+		if commitSize != valSetLen {
+			panic(fmt.Sprintf("commit size (%d) doesn't match valset length (%d) at height %d\n\n%v\n\n%v",
+				commitSize, valSetLen, block.Height, block.LastCommit.Signatures, lastValSet.Validators))
+		}
+
+		for i, val := range lastValSet.Validators {
+			commitSig := block.LastCommit.Signatures[i]
 			voteInfos[i] = abci.VoteInfo{
 				Validator:       types.TM2PB.Validator(val),
 				SignedLastBlock: !commitSig.Absent(),
@@ -422,8 +423,8 @@
 		}
 	}
 
-	byzVals := make([]abci.Evidence, len(evidence))
-	for i, ev := range evidence {
+	byzVals := make([]abci.Evidence, len(block.Evidence.Evidence))
+	for i, ev := range block.Evidence.Evidence {
 		// We need the validator set. We already did this in validateBlock.
 		// TODO: Should we instead cache the valset in the evidence itself and add
 		// `SetValidatorSet()` and `ToABCI` methods ?
@@ -431,11 +432,11 @@
 		if err != nil {
 			panic(err)
 		}
-		byzVals[i] = types.TM2PB.Evidence(ev, valset, time)
+		byzVals[i] = types.TM2PB.Evidence(ev, valset, block.Time)
 	}
 
 	return abci.LastCommitInfo{
-		Round: lastCommit.Round,
+		Round: block.LastCommit.Round,
 		Votes: voteInfos,
 	}, byzVals
 }
