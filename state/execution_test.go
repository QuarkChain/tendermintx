package state_test

import (
	"context"
	"os"
	"testing"
	"time"

	cfg "github.com/tendermint/tendermint/config"
	mempl "github.com/tendermint/tendermint/mempool"
	"github.com/tendermint/tendermint/proxy/mocks"

	abcix "github.com/tendermint/tendermint/abcix/types"

	"github.com/stretchr/testify/assert"
	tmock "github.com/stretchr/testify/mock"
	"github.com/stretchr/testify/require"

	"github.com/tendermint/tendermint/crypto/ed25519"
	cryptoenc "github.com/tendermint/tendermint/crypto/encoding"
	"github.com/tendermint/tendermint/libs/log"
	"github.com/tendermint/tendermint/mempool/mock"
	tmproto "github.com/tendermint/tendermint/proto/tendermint/types"
	"github.com/tendermint/tendermint/proxy"
	sm "github.com/tendermint/tendermint/state"
	"github.com/tendermint/tendermint/types"
	tmtime "github.com/tendermint/tendermint/types/time"
)

var (
	chainID             = "execution_chain"
	testPartSize uint32 = 65536
	nTxsPerBlock        = 10
)

func TestCreateProposalBlock_MempoolRemoveTxs(t *testing.T) {
	mockProxyApp := &mocks.AppConnConsensus{}

	config := cfg.ResetTestRoot("node_create_proposal")
	defer os.RemoveAll(config.RootDir)
	app := &testApp{}
	cc := proxy.NewLocalClientCreator(app)
	proxyApp := proxy.NewAppConns(cc)
	err := proxyApp.Start()
	require.Nil(t, err)
	defer proxyApp.Stop() //nolint:errcheck // ignore for tests

	logger := log.TestingLogger()
	state, stateDB, _ := makeState(1, 1)
	proposerAddr, _ := state.Validators.GetByIndex(0)

	// Make Mempool
	mempool := mempl.NewCListMempool(
		config.Mempool,
		proxyApp.Mempool(),
		state.LastBlockHeight,
	)
	mempool.SetLogger(logger)

	txs := []types.Tx{[]byte{0x01}, []byte{0x02}, []byte{0x03}}
	for i, tx := range txs {
		err := mempool.CheckTx(tx, nil, mempl.TxInfo{})
		assert.NoError(t, err)
		assert.EqualValues(t, i+1, mempool.TxsBytes())
	}

	blockExec := sm.NewBlockExecutor(
		stateDB,
		logger,
		mockProxyApp,
		mempool,
		sm.MockEvidencePool{},
	)
	mockProxyApp.On("CreateBlockSync", tmock.Anything, tmock.Anything).Return(&abcix.ResponseCreateBlock{
		Txs:        [][]byte{{0x03}},
		InvalidTxs: [][]byte{{0x01}, {0x02}},
	}, nil)

	commit := types.NewCommit(0, 0, types.BlockID{}, nil)
	blockExec.CreateProposalBlock(
		1,
		state, commit,
		proposerAddr,
	)
	assert.EqualValues(t, 1, mempool.TxsBytes())
<<<<<<< HEAD
	tx, err := mempool.GetNextTxBytes(2, 1, nil)
	assert.NoError(t, err)
	assert.EqualValues(t, []byte{0x03}, tx)
=======
>>>>>>> 7019e97e
}

func TestApplyBlock(t *testing.T) {
	app := &testApp{}
	cc := proxy.NewLocalClientCreator(app)
	proxyApp := proxy.NewAppConns(cc)
	err := proxyApp.Start()
	require.Nil(t, err)
	defer proxyApp.Stop() //nolint:errcheck // ignore for tests

	state, stateDB, _ := makeState(1, 1)

	blockExec := sm.NewBlockExecutor(stateDB, log.TestingLogger(), proxyApp.Consensus(),
		mock.Mempool{}, sm.MockEvidencePool{})

	block := makeBlock(state, 1)
	blockID := types.BlockID{Hash: block.Hash(), PartSetHeader: block.MakePartSet(testPartSize).Header()}

	state, retainHeight, err := blockExec.ApplyBlock(state, blockID, block)
	require.Nil(t, err)
	assert.EqualValues(t, retainHeight, 1)

	// TODO check state and mempool
	assert.EqualValues(t, 1, state.Version.Consensus.App, "App version wasn't updated")
}

// TestBeginBlockValidators ensures we send absent validators list.
func TestBeginBlockValidators(t *testing.T) {
	app := &testApp{}
	cc := proxy.NewLocalClientCreator(app)
	proxyApp := proxy.NewAppConns(cc)
	err := proxyApp.Start()
	require.Nil(t, err)
	defer proxyApp.Stop() //nolint:errcheck // no need to check error again

	state, stateDB, _ := makeState(2, 2)

	prevHash := state.LastBlockID.Hash
	prevParts := types.PartSetHeader{}
	prevBlockID := types.BlockID{Hash: prevHash, PartSetHeader: prevParts}

	var (
		now        = tmtime.Now()
		commitSig0 = types.NewCommitSigForBlock(
			[]byte("Signature1"),
			state.Validators.Validators[0].Address,
			now)
		commitSig1 = types.NewCommitSigForBlock(
			[]byte("Signature2"),
			state.Validators.Validators[1].Address,
			now)
		absentSig = types.NewCommitSigAbsent()
	)

	testCases := []struct {
		desc                     string
		lastCommitSigs           []types.CommitSig
		expectedAbsentValidators []int
	}{
		{"none absent", []types.CommitSig{commitSig0, commitSig1}, []int{}},
		{"one absent", []types.CommitSig{commitSig0, absentSig}, []int{1}},
		{"multiple absent", []types.CommitSig{absentSig, absentSig}, []int{0, 1}},
	}

	for _, tc := range testCases {
		lastCommit := types.NewCommit(1, 0, prevBlockID, tc.lastCommitSigs)

		// block for height 2
		block, _ := state.MakeBlock(2, makeTxs(2), lastCommit, nil, state.Validators.GetProposer().Address)

		_, err = sm.ExecCommitBlock(proxyApp.Consensus(), block, log.TestingLogger(), stateDB)
		require.Nil(t, err, tc.desc)

		// -> app receives a list of validators with a bool indicating if they signed
		ctr := 0
		for i, v := range app.CommitVotes {
			if ctr < len(tc.expectedAbsentValidators) &&
				tc.expectedAbsentValidators[ctr] == i {

				assert.False(t, v.SignedLastBlock)
				ctr++
			} else {
				assert.True(t, v.SignedLastBlock)
			}
		}
	}
}

// TestBeginBlockByzantineValidators ensures we send byzantine validators list.
func TestBeginBlockByzantineValidators(t *testing.T) {
	app := &testApp{}
	cc := proxy.NewLocalClientCreator(app)
	proxyApp := proxy.NewAppConns(cc)
	err := proxyApp.Start()
	require.Nil(t, err)
	defer proxyApp.Stop() //nolint:errcheck // ignore for tests

	state, stateDB, privVals := makeState(2, 12)

	prevHash := state.LastBlockID.Hash
	prevParts := types.PartSetHeader{}
	prevBlockID := types.BlockID{Hash: prevHash, PartSetHeader: prevParts}

	height1, val1 := int64(8), state.Validators.Validators[0].Address
	height2, val2 := int64(3), state.Validators.Validators[1].Address
	ev1 := types.NewMockDuplicateVoteEvidenceWithValidator(height1, time.Now(), privVals[val1.String()], chainID)
	ev2 := types.NewMockDuplicateVoteEvidenceWithValidator(height2, time.Now(), privVals[val2.String()], chainID)

	now := tmtime.Now()
	valSet := state.Validators
	testCases := []struct {
		desc                        string
		evidence                    []types.Evidence
		expectedByzantineValidators []abcix.Evidence
	}{
		{"none byzantine", []types.Evidence{}, []abcix.Evidence{}},
		{"one byzantine", []types.Evidence{ev1}, []abcix.Evidence{types.TM2PB.Evidence(ev1, valSet, now)}},
		{"multiple byzantine", []types.Evidence{ev1, ev2}, []abcix.Evidence{
			types.TM2PB.Evidence(ev1, valSet, now),
			types.TM2PB.Evidence(ev2, valSet, now)}},
	}

	var (
		commitSig0 = types.NewCommitSigForBlock(
			[]byte("Signature1"),
			state.Validators.Validators[0].Address,
			now)
		commitSig1 = types.NewCommitSigForBlock(
			[]byte("Signature2"),
			state.Validators.Validators[1].Address,
			now)
	)
	commitSigs := []types.CommitSig{commitSig0, commitSig1}
	lastCommit := types.NewCommit(9, 0, prevBlockID, commitSigs)
	for _, tc := range testCases {

		block, _ := state.MakeBlock(10, makeTxs(2), lastCommit, nil, state.Validators.GetProposer().Address)
		block.Time = now
		block.Evidence.Evidence = tc.evidence
		_, err = sm.ExecCommitBlock(proxyApp.Consensus(), block, log.TestingLogger(), stateDB)
		require.Nil(t, err, tc.desc)

		// -> app must receive an index of the byzantine validator
		assert.Equal(t, tc.expectedByzantineValidators, app.ByzantineValidators, tc.desc)
	}
}

func TestValidateValidatorUpdates(t *testing.T) {
	pubkey1 := ed25519.GenPrivKey().PubKey()
	pubkey2 := ed25519.GenPrivKey().PubKey()
	pk1, err := cryptoenc.PubKeyToProto(pubkey1)
	assert.NoError(t, err)
	pk2, err := cryptoenc.PubKeyToProto(pubkey2)
	assert.NoError(t, err)

	defaultValidatorParams := tmproto.ValidatorParams{PubKeyTypes: []string{types.ABCIPubKeyTypeEd25519}}

	testCases := []struct {
		name string

		abciUpdates     []abcix.ValidatorUpdate
		validatorParams tmproto.ValidatorParams

		shouldErr bool
	}{
		{
			"adding a validator is OK",
			[]abcix.ValidatorUpdate{{PubKey: pk2, Power: 20}},
			defaultValidatorParams,
			false,
		},
		{
			"updating a validator is OK",
			[]abcix.ValidatorUpdate{{PubKey: pk1, Power: 20}},
			defaultValidatorParams,
			false,
		},
		{
			"removing a validator is OK",
			[]abcix.ValidatorUpdate{{PubKey: pk2, Power: 0}},
			defaultValidatorParams,
			false,
		},
		{
			"adding a validator with negative power results in error",
			[]abcix.ValidatorUpdate{{PubKey: pk2, Power: -100}},
			defaultValidatorParams,
			true,
		},
	}

	for _, tc := range testCases {
		tc := tc
		t.Run(tc.name, func(t *testing.T) {
			err := sm.ValidateValidatorUpdates(tc.abciUpdates, tc.validatorParams)
			if tc.shouldErr {
				assert.Error(t, err)
			} else {
				assert.NoError(t, err)
			}
		})
	}
}

func TestUpdateValidators(t *testing.T) {
	pubkey1 := ed25519.GenPrivKey().PubKey()
	val1 := types.NewValidator(pubkey1, 10)
	pubkey2 := ed25519.GenPrivKey().PubKey()
	val2 := types.NewValidator(pubkey2, 20)

	pk, err := cryptoenc.PubKeyToProto(pubkey1)
	require.NoError(t, err)
	pk2, err := cryptoenc.PubKeyToProto(pubkey2)
	require.NoError(t, err)

	testCases := []struct {
		name string

		currentSet  *types.ValidatorSet
		abciUpdates []abcix.ValidatorUpdate

		resultingSet *types.ValidatorSet
		shouldErr    bool
	}{
		{
			"adding a validator is OK",
			types.NewValidatorSet([]*types.Validator{val1}),
			[]abcix.ValidatorUpdate{{PubKey: pk2, Power: 20}},
			types.NewValidatorSet([]*types.Validator{val1, val2}),
			false,
		},
		{
			"updating a validator is OK",
			types.NewValidatorSet([]*types.Validator{val1}),
			[]abcix.ValidatorUpdate{{PubKey: pk, Power: 20}},
			types.NewValidatorSet([]*types.Validator{types.NewValidator(pubkey1, 20)}),
			false,
		},
		{
			"removing a validator is OK",
			types.NewValidatorSet([]*types.Validator{val1, val2}),
			[]abcix.ValidatorUpdate{{PubKey: pk2, Power: 0}},
			types.NewValidatorSet([]*types.Validator{val1}),
			false,
		},
		{
			"removing a non-existing validator results in error",
			types.NewValidatorSet([]*types.Validator{val1}),
			[]abcix.ValidatorUpdate{{PubKey: pk2, Power: 0}},
			types.NewValidatorSet([]*types.Validator{val1}),
			true,
		},
	}

	for _, tc := range testCases {
		tc := tc
		t.Run(tc.name, func(t *testing.T) {
			updates, err := types.PB2TM.ValidatorUpdates(tc.abciUpdates)
			assert.NoError(t, err)
			err = tc.currentSet.UpdateWithChangeSet(updates)
			if tc.shouldErr {
				assert.Error(t, err)
			} else {
				assert.NoError(t, err)
				require.Equal(t, tc.resultingSet.Size(), tc.currentSet.Size())

				assert.Equal(t, tc.resultingSet.TotalVotingPower(), tc.currentSet.TotalVotingPower())

				assert.Equal(t, tc.resultingSet.Validators[0].Address, tc.currentSet.Validators[0].Address)
				if tc.resultingSet.Size() > 1 {
					assert.Equal(t, tc.resultingSet.Validators[1].Address, tc.currentSet.Validators[1].Address)
				}
			}
		})
	}
}

// TestEndBlockValidatorUpdates ensures we update validator set and send an event.
func TestEndBlockValidatorUpdates(t *testing.T) {
	app := &testApp{}
	cc := proxy.NewLocalClientCreator(app)
	proxyApp := proxy.NewAppConns(cc)
	err := proxyApp.Start()
	require.Nil(t, err)
	defer proxyApp.Stop() //nolint:errcheck // ignore for tests

	state, stateDB, _ := makeState(1, 1)

	blockExec := sm.NewBlockExecutor(
		stateDB,
		log.TestingLogger(),
		proxyApp.Consensus(),
		mock.Mempool{},
		sm.MockEvidencePool{},
	)

	eventBus := types.NewEventBus()
	err = eventBus.Start()
	require.NoError(t, err)
	defer eventBus.Stop() //nolint:errcheck // ignore for tests

	blockExec.SetEventBus(eventBus)

	updatesSub, err := eventBus.Subscribe(
		context.Background(),
		"TestEndBlockValidatorUpdates",
		types.EventQueryValidatorSetUpdates,
	)
	require.NoError(t, err)

	block := makeBlock(state, 1)
	blockID := types.BlockID{Hash: block.Hash(), PartSetHeader: block.MakePartSet(testPartSize).Header()}

	pubkey := ed25519.GenPrivKey().PubKey()
	pk, err := cryptoenc.PubKeyToProto(pubkey)
	require.NoError(t, err)
	app.ValidatorUpdates = []abcix.ValidatorUpdate{
		{PubKey: pk, Power: 10},
	}

	state, _, err = blockExec.ApplyBlock(state, blockID, block)
	require.Nil(t, err)
	// test new validator was added to NextValidators
	if assert.Equal(t, state.Validators.Size()+1, state.NextValidators.Size()) {
		idx, _ := state.NextValidators.GetByAddress(pubkey.Address())
		if idx < 0 {
			t.Fatalf("can't find address %v in the set %v", pubkey.Address(), state.NextValidators)
		}
	}

	// test we threw an event
	select {
	case msg := <-updatesSub.Out():
		event, ok := msg.Data().(types.EventDataValidatorSetUpdates)
		require.True(t, ok, "Expected event of type EventDataValidatorSetUpdates, got %T", msg.Data())
		if assert.NotEmpty(t, event.ValidatorUpdates) {
			assert.Equal(t, pubkey, event.ValidatorUpdates[0].PubKey)
			assert.EqualValues(t, 10, event.ValidatorUpdates[0].VotingPower)
		}
	case <-updatesSub.Cancelled():
		t.Fatalf("updatesSub was cancelled (reason: %v)", updatesSub.Err())
	case <-time.After(1 * time.Second):
		t.Fatal("Did not receive EventValidatorSetUpdates within 1 sec.")
	}
}

// TestEndBlockValidatorUpdatesResultingInEmptySet checks that processing validator updates that
// would result in empty set causes no panic, an error is raised and NextValidators is not updated
func TestEndBlockValidatorUpdatesResultingInEmptySet(t *testing.T) {
	app := &testApp{}
	cc := proxy.NewLocalClientCreator(app)
	proxyApp := proxy.NewAppConns(cc)
	err := proxyApp.Start()
	require.Nil(t, err)
	defer proxyApp.Stop() //nolint:errcheck // ignore for tests

	state, stateDB, _ := makeState(1, 1)
	blockExec := sm.NewBlockExecutor(
		stateDB,
		log.TestingLogger(),
		proxyApp.Consensus(),
		mock.Mempool{},
		sm.MockEvidencePool{},
	)

	block := makeBlock(state, 1)
	blockID := types.BlockID{Hash: block.Hash(), PartSetHeader: block.MakePartSet(testPartSize).Header()}

	vp, err := cryptoenc.PubKeyToProto(state.Validators.Validators[0].PubKey)
	require.NoError(t, err)
	// Remove the only validator
	app.ValidatorUpdates = []abcix.ValidatorUpdate{
		{PubKey: vp, Power: 0},
	}

	assert.NotPanics(t, func() { state, _, err = blockExec.ApplyBlock(state, blockID, block) })
	assert.NotNil(t, err)
	assert.NotEmpty(t, state.NextValidators.Validators)
}<|MERGE_RESOLUTION|>--- conflicted
+++ resolved
@@ -83,12 +83,10 @@
 		proposerAddr,
 	)
 	assert.EqualValues(t, 1, mempool.TxsBytes())
-<<<<<<< HEAD
+
 	tx, err := mempool.GetNextTxBytes(2, 1, nil)
 	assert.NoError(t, err)
 	assert.EqualValues(t, []byte{0x03}, tx)
-=======
->>>>>>> 7019e97e
 }
 
 func TestApplyBlock(t *testing.T) {
