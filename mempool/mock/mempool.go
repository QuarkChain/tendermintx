package mock

import (
	abcix "github.com/tendermint/tendermint/abcix/types"
	"github.com/tendermint/tendermint/libs/clist"
	"github.com/tendermint/tendermint/libs/log"
	mempl "github.com/tendermint/tendermint/mempool"
	"github.com/tendermint/tendermint/types"
)

// Mempool is an empty implementation of a Mempool, useful for testing.
type Mempool struct{}

var _ mempl.Mempool = Mempool{}

func (Mempool) Lock()     {}
func (Mempool) Unlock()   {}
func (Mempool) Size() int { return 0 }
func (Mempool) CheckTx(_ types.Tx, _ func(*abcix.Response), _ mempl.TxInfo) error {
	return nil
}
func (Mempool) ReapMaxTxs(n int) types.Txs { return types.Txs{} }
func (Mempool) GetNextTxBytes(_ int64, _ int64, _ []byte) ([]byte, error) {
	return types.Tx{}, nil
}
func (Mempool) Update(
	_ int64,
	_ types.Txs,
	_ []*abcix.ResponseDeliverTx,
	_ mempl.PreCheckFunc,
	_ mempl.PostCheckFunc,
) error {
	return nil
}
func (Mempool) Flush()                        {}
func (Mempool) FlushAppConn() error           { return nil }
func (Mempool) TxsAvailable() <-chan struct{} { return make(chan struct{}) }
func (Mempool) EnableTxsAvailable()           {}
func (Mempool) TxsBytes() int64               { return 0 }

func (Mempool) TxsFront() *clist.CElement    { return nil }
func (Mempool) TxsWaitChan() <-chan struct{} { return nil }

<<<<<<< HEAD
func (Mempool) InitWAL() error { return nil }
func (Mempool) CloseWAL()      {}

func (m Mempool) SetLogger(_ log.Logger) {}
=======
func (Mempool) InitWAL() error              { return nil }
func (Mempool) CloseWAL()                   {}
func (Mempool) RemoveTxs(_ types.Txs) error { return nil }
>>>>>>> 799a081f
<|MERGE_RESOLUTION|>--- conflicted
+++ resolved
@@ -41,13 +41,8 @@
 func (Mempool) TxsFront() *clist.CElement    { return nil }
 func (Mempool) TxsWaitChan() <-chan struct{} { return nil }
 
-<<<<<<< HEAD
 func (Mempool) InitWAL() error { return nil }
 func (Mempool) CloseWAL()      {}
 
-func (m Mempool) SetLogger(_ log.Logger) {}
-=======
-func (Mempool) InitWAL() error              { return nil }
-func (Mempool) CloseWAL()                   {}
-func (Mempool) RemoveTxs(_ types.Txs) error { return nil }
->>>>>>> 799a081f
+func (m Mempool) SetLogger(_ log.Logger)    {}
+func (Mempool) RemoveTxs(_ types.Txs) error { return nil }