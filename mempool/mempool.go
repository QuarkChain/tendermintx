package mempool

import (
	"bytes"
	"fmt"
	"sync"
	"sync/atomic"

	tmos "github.com/tendermint/tendermint/libs/os"

	abcix "github.com/tendermint/tendermint/abcix/types"
	cfg "github.com/tendermint/tendermint/config"
	auto "github.com/tendermint/tendermint/libs/autofile"
	"github.com/tendermint/tendermint/libs/log"
	"github.com/tendermint/tendermint/p2p"
	"github.com/tendermint/tendermint/proxy"
	"github.com/tendermint/tendermint/types"
)

// Mempool defines the mempool interface.
//
// Updates to the mempool need to be synchronized with committing a block so
// apps can reset their transient state on Commit.
type Mempool interface {
	// CheckTx executes a new transaction against the application to determine
	// its validity and whether it should be added to the mempool.
	CheckTx(tx types.Tx, callback func(*abcix.Response), txInfo TxInfo) error

	// ReapMaxTxs reaps up to max transactions from the mempool.
	// If max is negative, there is no cap on the size of all returned
	// transactions (~ all available transactions).
	ReapMaxTxs(max int) types.Txs

	// GetNextTxBytes will return transaction with condition that Bytes and Gas
	// must be less than remainBytes and remainGas, and with highest priority less
	// than the priority of stater
	GetNextTxBytes(remainBytes int64, remainGas int64, starter []byte) ([]byte, error)

	// Lock locks the mempool. The consensus must be able to hold lock to safely update.
	Lock()

	// Unlock unlocks the mempool.
	Unlock()

	// Update informs the mempool that the given txs were committed and can be discarded.
	// NOTE: this should be called *after* block is committed by consensus.
	// NOTE: Lock/Unlock must be managed by caller
	Update(
		blockHeight int64,
		blockTxs types.Txs,
		deliverTxResponses []*abcix.ResponseDeliverTx,
		newPreFn PreCheckFunc,
		newPostFn PostCheckFunc,
	) error

	// FlushAppConn flushes the mempool connection to ensure async reqResCb calls are
	// done. E.g. from CheckTx.
	// NOTE: Lock/Unlock must be managed by caller
	FlushAppConn() error

	// Flush removes all transactions from the mempool and cache
	Flush()

	// TxsAvailable returns a channel which fires once for every height,
	// and only when transactions are available in the mempool.
	// NOTE: the returned channel may be nil if EnableTxsAvailable was not called.
	TxsAvailable() <-chan struct{}

	// EnableTxsAvailable initializes the TxsAvailable channel, ensuring it will
	// trigger once every height when transactions are available.
	EnableTxsAvailable()

	// Size returns the number of transactions in the mempool.
	Size() int

	// TxsBytes returns the total size of all txs in the mempool.
	TxsBytes() int64

	// InitWAL creates a directory for the WAL file and opens a file itself. If
	// there is an error, it will be of type *PathError.
	InitWAL() error

	// CloseWAL closes and discards the underlying WAL file.
	// Any further writes will not be relayed to disk.
	CloseWAL()

<<<<<<< HEAD
	SetLogger(l log.Logger)
=======
	// RemoveTxs removes invalid txs from mempool included in ResponseCreateBlock
	RemoveTxs(blockTxs types.Txs) error
>>>>>>> 799a081f
}

//--------------------------------------------------------------------------------

// PreCheckFunc is an optional filter executed before CheckTx and rejects
// transaction if false is returned. An example would be to ensure that a
// transaction doesn't exceeded the block size.
type PreCheckFunc func(types.Tx) error

// PostCheckFunc is an optional filter executed after CheckTx and rejects
// transaction if false is returned. An example would be to ensure a
// transaction doesn't require more gas than available for the block.
type PostCheckFunc func(types.Tx, *abcix.ResponseCheckTx) error

// TxInfo are parameters that get passed when attempting to add a tx to the
// mempool.
type TxInfo struct {
	// SenderID is the internal peer ID used in the mempool to identify the
	// sender, storing 2 bytes with each tx instead of 20 bytes for the p2p.ID.
	SenderID uint16
	// SenderP2PID is the actual p2p.ID of the sender, used e.g. for logging.
	SenderP2PID p2p.ID
}

//--------------------------------------------------------------------------------

// PreCheckMaxBytes checks that the size of the transaction is smaller or equal to the expected maxBytes.
func PreCheckMaxBytes(maxBytes int64) PreCheckFunc {
	return func(tx types.Tx) error {
		txSize := int64(len(tx))
		if txSize > maxBytes {
			return fmt.Errorf("tx size is too big: %d, max: %d",
				txSize, maxBytes)
		}
		return nil
	}
}

// PostCheckMaxGas checks that the wanted gas is smaller or equal to the passed
// maxGas. Returns nil if maxGas is -1.
func PostCheckMaxGas(maxGas int64) PostCheckFunc {
	return func(tx types.Tx, res *abcix.ResponseCheckTx) error {
		if maxGas == -1 {
			return nil
		}
		if res.GasWanted < 0 {
			return fmt.Errorf("gas wanted %d is negative",
				res.GasWanted)
		}
		if res.GasWanted > maxGas {
			return fmt.Errorf("gas wanted %d is greater than max gas %d",
				res.GasWanted, maxGas)
		}
		return nil
	}
}

//--------------------------------------------------------------------------------

var _ Mempool = &basemempool{}

type basemempool struct {
	mempoolImpl

	// Atomic integers
	height   int64 // the last block Update()'d to
	txsBytes int64 // total size of mempool, in bytes

	// Notify listeners (ie. consensus) when txs are available
	notifiedTxsAvailable bool
	txsAvailable         chan struct{} // fires once for each height, when the mempool is not empty

	// Keep a cache of already-seen txs.
	// This reduces the pressure on the proxyApp.
	cache     txCache
	preCheck  PreCheckFunc
	postCheck PostCheckFunc

	config *cfg.MempoolConfig

	// Exclusive mutex for Update method to prevent concurrent execution of
	// CheckTx or ReapMaxBytesMaxGas(ReapMaxTxs) methods.
	updateMtx sync.RWMutex

	wal          *auto.AutoFile // a log of mempool txs
	proxyAppConn proxy.AppConnMempool

	logger  log.Logger
	metrics *Metrics
}

type mempoolImpl interface {
	Size() int
	addTx(*mempoolTx, uint64)
	removeTx(types.Tx, ...interface{})
	updaterecheckFlag()
	reapMaxTxs(int) types.Txs
	recheckTxs(proxy.AppConnMempool)
	getNextTxBytes(int64, int64, []byte) ([]byte, error)
	deleteAll()
	recordNewSender(types.Tx, TxInfo)
	removeCommittedTx(types.Tx)
	isrecheckCursorNil() bool
	getrecheckCursorTx() *mempoolTx
}

// basemempoolOption sets an optional parameter on the basemempool.
type Option func(*basemempool)

func newbasemempool(
	impl mempoolImpl,
	config *cfg.MempoolConfig,
	proxyAppConn proxy.AppConnMempool,
	height int64,
	options ...Option,
) *basemempool {
	mempool := &basemempool{
		mempoolImpl:  impl,
		config:       config,
		proxyAppConn: proxyAppConn,
		height:       height,
		logger:       log.NewNopLogger(),
		metrics:      NopMetrics(),
	}
	for _, option := range options {
		option(mempool)
	}
	proxyAppConn.SetResponseCallback(mempool.globalCb)
	if config.CacheSize > 0 {
		mempool.cache = newMapTxCache(config.CacheSize)
	} else {
		mempool.cache = nopTxCache{}
	}

	return mempool
}

// NOTE: not thread safe - should only be called once, on startup
func (mem *basemempool) EnableTxsAvailable() {
	mem.txsAvailable = make(chan struct{}, 1)
}

// SetLogger sets the Logger.
func (mem *basemempool) SetLogger(l log.Logger) {
	mem.logger = l
}

// WithPreCheck sets a filter for the mempool to reject a tx if f(tx) returns
// false. This is ran before CheckTx. Only applies to the first created block.
// After that, Update overwrites the existing value.
func WithPreCheck(f PreCheckFunc) Option {
	return func(mem *basemempool) { mem.preCheck = f }
}

// WithPostCheck sets a filter for the mempool to reject a tx if f(tx) returns
// false. This is ran after CheckTx. Only applies to the first created block.
// After that, Update overwrites the existing value.
func WithPostCheck(f PostCheckFunc) Option {
	return func(mem *basemempool) { mem.postCheck = f }
}

// WithMetrics sets the metrics.
func WithMetrics(metrics *Metrics) Option {
	return func(mem *basemempool) { mem.metrics = metrics }
}

func (mem *basemempool) InitWAL() error {
	var (
		walDir  = mem.config.WalDir()
		walFile = walDir + "/wal"
	)

	const perm = 0700
	if err := tmos.EnsureDir(walDir, perm); err != nil {
		return err
	}

	af, err := auto.OpenAutoFile(walFile)
	if err != nil {
		return fmt.Errorf("can't open autofile %s: %w", walFile, err)
	}

	mem.wal = af
	return nil
}

func (mem *basemempool) CloseWAL() {
	if err := mem.wal.Close(); err != nil {
		mem.logger.Error("Error closing WAL", "err", err)
	}
	mem.wal = nil
}

// Safe for concurrent use by multiple goroutines.
func (mem *basemempool) Lock() {
	mem.updateMtx.Lock()
}

// Safe for concurrent use by multiple goroutines.
func (mem *basemempool) Unlock() {
	mem.updateMtx.Unlock()
}

// Safe for concurrent use by multiple goroutines.
func (mem *basemempool) TxsBytes() int64 {
	return atomic.LoadInt64(&mem.txsBytes)
}

// Lock() must be help by the caller during execution.
func (mem *basemempool) FlushAppConn() error {
	return mem.proxyAppConn.FlushSync()
}

// XXX: Unsafe! Calling Flush may leave mempool in inconsistent state.
func (mem *basemempool) Flush() {
	mem.updateMtx.RLock()
	defer mem.updateMtx.RUnlock()

	_ = atomic.SwapInt64(&mem.txsBytes, 0)
	mem.cache.Reset()

	mem.deleteAll()
}

// It blocks if we're waiting on Update() or Reap().
// cb: A callback from the CheckTx command.
//     It gets called from another goroutine.
// CONTRACT: Either cb will get called, or err returned.
//
// Safe for concurrent use by multiple goroutines.
func (mem *basemempool) CheckTx(tx types.Tx, cb func(*abcix.Response), txInfo TxInfo) error {
	mem.updateMtx.RLock()
	// use defer to unlock mutex because application (*local client*) might panic
	defer mem.updateMtx.RUnlock()

	txSize := len(tx)

	if err := mem.isFull(txSize); err != nil {
		return err
	}

	// The size of the corresponding TxMessage
	// can't be larger than the maxMsgSize, otherwise we can't
	// relay it to peers.
	if txSize > mem.config.MaxTxBytes {
		return ErrTxTooLarge{mem.config.MaxTxBytes, txSize}
	}

	if mem.preCheck != nil {
		if err := mem.preCheck(tx); err != nil {
			return ErrPreCheck{err}
		}
	}

	// CACHE
	if !mem.cache.Push(tx) {
		// Record a new sender for a tx we've already seen.
		// Note it's possible a tx is still in the cache but no longer in the mempool
		// (eg. after committing a block, txs are removed from mempool but not cache),
		// so we only record the sender for txs still in the mempool.
		mem.recordNewSender(tx, txInfo)
		return ErrTxInCache
	}
	// END CACHE

	// WAL
	if mem.wal != nil {
		// TODO: Notify administrators when WAL fails
		_, err := mem.wal.Write([]byte(tx))
		if err != nil {
			mem.logger.Error("Error writing to lWAL", "err", err)
		}
		_, err = mem.wal.Write([]byte("\n"))
		if err != nil {
			mem.logger.Error("Error writing to lWAL", "err", err)
		}
	}
	// END WAL

	// NOTE: proxyAppConn may error if tx buffer is full
	if err := mem.proxyAppConn.Error(); err != nil {
		return err
	}

	reqRes := mem.proxyAppConn.CheckTxAsync(abcix.RequestCheckTx{Tx: tx})
	reqRes.SetCallback(mem.reqResCb(tx, txInfo.SenderID, txInfo.SenderP2PID, cb))

	return nil
}

// Global callback that will be called after every ABCI response.
// Having a single global callback avoids needing to set a callback for each request.
// However, processing the checkTx response requires the peerID (so we can track which txs we heard from who),
// and peerID is not included in the ABCI request, so we have to set request-specific callbacks that
// include this information. If we're not in the midst of a recheck, this function will just return,
// so the request specific callback can do the work.
//
// When rechecking, we don't need the peerID, so the recheck callback happens
// here.
func (mem *basemempool) globalCb(req *abcix.Request, res *abcix.Response) {
	if mem.isrecheckCursorNil() {
		return
	}

	mem.metrics.RecheckTimes.Add(1)
	mem.resCbRecheck(req, res)

	// update metrics
	mem.metrics.Size.Set(float64(mem.Size()))
}

// Request specific callback that should be set on individual reqRes objects
// to incorporate local information when processing the response.
// This allows us to track the peer that sent us this tx, so we can avoid sending it back to them.
// NOTE: alternatively, we could include this information in the ABCI request itself.
//
// External callers of CheckTx, like the RPC, can also pass an externalCb through here that is called
// when all other response processing is complete.
//
// Used in CheckTx to record PeerID who sent us the tx.
func (mem *basemempool) reqResCb(
	tx []byte,
	peerID uint16,
	peerP2PID p2p.ID,
	externalCb func(*abcix.Response),
) func(res *abcix.Response) {
	return func(res *abcix.Response) {
		if !mem.isrecheckCursorNil() {
			// this should never happen
			panic("recheck cursor is not nil in reqResCb")
		}

		mem.resCbFirstTime(tx, peerID, peerP2PID, res)

		// update metrics
		mem.metrics.Size.Set(float64(mem.Size()))

		// passed in by the caller of CheckTx, eg. the RPC
		if externalCb != nil {
			externalCb(res)
		}
	}
}

func (mem *basemempool) isFull(txSize int) error {
	var (
		memSize  = mem.Size()
		txsBytes = mem.TxsBytes()
	)

	if memSize >= mem.config.Size || int64(txSize)+txsBytes > mem.config.MaxTxsBytes {
		return ErrMempoolIsFull{
			memSize, mem.config.Size,
			txsBytes, mem.config.MaxTxsBytes,
		}
	}

	return nil
}

// callback, which is called after the app checked the tx for the first time.
//
// The case where the app checks the tx for the second and subsequent times is
// handled by the resCbRecheck callback.
func (mem *basemempool) resCbFirstTime(
	tx []byte,
	peerID uint16,
	peerP2PID p2p.ID,
	res *abcix.Response,
) {
	switch r := res.Value.(type) {
	case *abcix.Response_CheckTx:
		var postCheckErr error
		if mem.postCheck != nil {
			postCheckErr = mem.postCheck(tx, r.CheckTx)
		}
		if (r.CheckTx.Code == abcix.CodeTypeOK) && postCheckErr == nil {
			// Check mempool isn't full again to reduce the chance of exceeding the
			// limits.
			if err := mem.isFull(len(tx)); err != nil {
				// remove from cache (mempool might have a space later)
				mem.cache.Remove(tx)
				mem.logger.Error(err.Error())
				return
			}

			memTx := &mempoolTx{
				height:    mem.height,
				gasWanted: r.CheckTx.GasWanted,
				tx:        tx,
			}
			memTx.senders.Store(peerID, true)
			mem.addTx(memTx, r.CheckTx.Priority)
			atomic.AddInt64(&mem.txsBytes, int64(len(memTx.tx)))
			mem.metrics.TxSizeBytes.Observe(float64(len(memTx.tx)))
			mem.logger.Info("Added good transaction",
				"tx", txID(tx),
				"res", r,
				"height", memTx.height,
				"total", mem.Size(),
			)
			mem.notifyTxsAvailable()
		} else {
			// ignore bad transaction
			mem.logger.Info("Rejected bad transaction",
				"tx", txID(tx), "peerID", peerP2PID, "res", r, "err", postCheckErr)
			mem.metrics.FailedTxs.Add(1)
			// remove from cache (it might be good later)
			mem.cache.Remove(tx)
		}
	default:
		// ignore other messages
	}
}

// callback, which is called after the app rechecked the tx.
//
// The case where the app checks the tx for the first time is handled by the
// resCbFirstTime callback.
func (mem *basemempool) resCbRecheck(req *abcix.Request, res *abcix.Response) {
	switch r := res.Value.(type) {
	case *abcix.Response_CheckTx:
		tx := req.GetCheckTx().Tx
		memTx := mem.getrecheckCursorTx()
		if !bytes.Equal(tx, memTx.tx) {
			panic(fmt.Sprintf(
				"Unexpected tx response from proxy during recheck\nExpected %X, got %X",
				memTx.tx,
				tx))
		}
		var postCheckErr error
		if mem.postCheck != nil {
			postCheckErr = mem.postCheck(tx, r.CheckTx)
		}
		if (r.CheckTx.Code == abcix.CodeTypeOK) && postCheckErr == nil {
			// Good, nothing to do.
		} else {
			// Tx became invalidated due to newly committed block.
			mem.logger.Info("Tx is no longer valid", "tx", txID(tx), "res", r, "err", postCheckErr)
			// NOTE: we remove tx from the cache because it might be good later
			mem.Lock()
			mem.removeTx(tx)
			mem.Unlock()
			atomic.AddInt64(&mem.txsBytes, int64(-len(tx)))
			mem.cache.Remove(tx)
		}
		mem.updaterecheckFlag()
		if mem.isrecheckCursorNil() {
			// Done!
			mem.logger.Info("Done rechecking txs")

			// incase the recheck removed all txs
			if mem.Size() > 0 {
				mem.notifyTxsAvailable()
			}
		}
	default:
		// ignore other messages
	}
}

// Safe for concurrent use by multiple goroutines.
func (mem *basemempool) TxsAvailable() <-chan struct{} {
	return mem.txsAvailable
}

func (mem *basemempool) notifyTxsAvailable() {
	if mem.Size() == 0 {
		panic("notified txs available but mempool is empty!")
	}
	if mem.txsAvailable != nil && !mem.notifiedTxsAvailable {
		// channel cap is 1, so this will send once
		mem.notifiedTxsAvailable = true
		select {
		case mem.txsAvailable <- struct{}{}:
		default:
		}
	}
}

func (mem *basemempool) ReapMaxTxs(max int) types.Txs {
	mem.updateMtx.RLock()
	defer mem.updateMtx.RUnlock()

	return mem.reapMaxTxs(max)
}

// Lock() must be help by the caller during execution.
func (mem *basemempool) Update(
	height int64,
	txs types.Txs,
	deliverTxResponses []*abcix.ResponseDeliverTx,
	preCheck PreCheckFunc,
	postCheck PostCheckFunc,
) error {
	// Set height
	mem.height = height
	mem.notifiedTxsAvailable = false

	if preCheck != nil {
		mem.preCheck = preCheck
	}
	if postCheck != nil {
		mem.postCheck = postCheck
	}

	for i, tx := range txs {
		if deliverTxResponses[i].Code == abcix.CodeTypeOK {
			// Add valid committed tx to the cache (if missing).
			_ = mem.cache.Push(tx)
		} else {
			// Allow invalid transactions to be resubmitted.
			mem.cache.Remove(tx)
		}

		// Remove committed tx from the mempool.
		//
		// Note an evil proposer can drop valid txs!
		// Mempool before:
		//   100 -> 101 -> 102
		// Block, proposed by an evil proposer:
		//   101 -> 102
		// Mempool after:
		//   100
		// https://github.com/tendermint/tendermint/issues/3322.
		mem.removeCommittedTx(tx)
		atomic.AddInt64(&mem.txsBytes, int64(-len(tx)))
	}

	// Either recheck non-committed txs to see if they became invalid
	// or just notify there're some txs left.
	if mem.Size() > 0 {
		if mem.config.Recheck {
			mem.logger.Info("Recheck txs", "numtxs", mem.Size(), "height", height)
			mem.recheckTxs(mem.proxyAppConn)
			// At this point, mem.txs are being rechecked.
			// mem.recheckCursor re-scans mem.txs and possibly removes some txs.
			// Before mem.Reap(), we should wait for mem.recheckCursor to be nil.
		} else {
			mem.notifyTxsAvailable()
		}
	}

	// Update metrics
	mem.metrics.Size.Set(float64(mem.Size()))

	return nil
}

// GetNextTxBytes finds satisfied tx with two iterations which cost O(N) time, will be optimized with balance tree
// or other techniques to reduce the time complexity to O(logN) or even O(1)
func (mem *basemempool) GetNextTxBytes(remainBytes int64, remainGas int64, starter []byte) ([]byte, error) {
	mem.updateMtx.RLock()
	defer mem.updateMtx.RUnlock()

	return mem.getNextTxBytes(remainBytes, remainGas, starter)
}<|MERGE_RESOLUTION|>--- conflicted
+++ resolved
@@ -84,12 +84,10 @@
 	// Any further writes will not be relayed to disk.
 	CloseWAL()
 
-<<<<<<< HEAD
 	SetLogger(l log.Logger)
-=======
+
 	// RemoveTxs removes invalid txs from mempool included in ResponseCreateBlock
 	RemoveTxs(blockTxs types.Txs) error
->>>>>>> 799a081f
 }
 
 //--------------------------------------------------------------------------------
@@ -194,6 +192,7 @@
 	removeCommittedTx(types.Tx)
 	isrecheckCursorNil() bool
 	getrecheckCursorTx() *mempoolTx
+	removeTxs(types.Tx) error
 }
 
 // basemempoolOption sets an optional parameter on the basemempool.
@@ -646,4 +645,15 @@
 	defer mem.updateMtx.RUnlock()
 
 	return mem.getNextTxBytes(remainBytes, remainGas, starter)
+}
+
+func (mem *basemempool) RemoveTxs(txs types.Txs) error {
+	for _, tx := range txs {
+		mem.cache.Remove(tx)
+		if err := mem.removeTxs(tx); err != nil {
+			return err
+		}
+		atomic.AddInt64(&mem.txsBytes, int64(-len(tx)))
+	}
+	return nil
 }