package mempool

import (
	"bytes"
<<<<<<< HEAD
=======
	"container/list"
	"crypto/sha256"
>>>>>>> 93ef9435
	"fmt"
	"sync"
	"sync/atomic"

<<<<<<< HEAD
	tmos "github.com/tendermint/tendermint/libs/os"
=======
	"github.com/pkg/errors"
>>>>>>> 93ef9435

	abcix "github.com/tendermint/tendermint/abcix/types"
	cfg "github.com/tendermint/tendermint/config"
	auto "github.com/tendermint/tendermint/libs/autofile"
	"github.com/tendermint/tendermint/libs/log"
<<<<<<< HEAD
=======
	tmos "github.com/tendermint/tendermint/libs/os"
>>>>>>> 93ef9435
	"github.com/tendermint/tendermint/p2p"
	"github.com/tendermint/tendermint/proxy"
	"github.com/tendermint/tendermint/types"
)

// Mempool defines the mempool interface.
//
// Updates to the mempool need to be synchronized with committing a block so
// apps can reset their transient state on Commit.
type Mempool interface {
	// CheckTx executes a new transaction against the application to determine
	// its validity and whether it should be added to the mempool.
	CheckTx(tx types.Tx, callback func(*abcix.Response), txInfo TxInfo) error

	// ReapMaxTxs reaps up to max transactions from the mempool.
	// If max is negative, there is no cap on the size of all returned
	// transactions (~ all available transactions).
	ReapMaxTxs(max int) types.Txs

	// GetNextTxBytes will return transaction with condition that Bytes and Gas
	// must be less than remainBytes and remainGas, and with highest priority less
	// than the priority of stater
	GetNextTxBytes(remainBytes int64, remainGas int64, starter []byte) ([]byte, error)

	// Lock locks the mempool. The consensus must be able to hold lock to safely update.
	Lock()

	// Unlock unlocks the mempool.
	Unlock()

	// Update informs the mempool that the given txs were committed and can be discarded.
	// NOTE: this should be called *after* block is committed by consensus.
	// NOTE: Lock/Unlock must be managed by caller
	Update(
		blockHeight int64,
		blockTxs types.Txs,
		deliverTxResponses []*abcix.ResponseDeliverTx,
		newPreFn PreCheckFunc,
		newPostFn PostCheckFunc,
	) error

	// FlushAppConn flushes the mempool connection to ensure async reqResCb calls are
	// done. E.g. from CheckTx.
	// NOTE: Lock/Unlock must be managed by caller
	FlushAppConn() error

	// Flush removes all transactions from the mempool and cache
	Flush()

	// TxsAvailable returns a channel which fires once for every height,
	// and only when transactions are available in the mempool.
	// NOTE: the returned channel may be nil if EnableTxsAvailable was not called.
	TxsAvailable() <-chan struct{}

	// EnableTxsAvailable initializes the TxsAvailable channel, ensuring it will
	// trigger once every height when transactions are available.
	EnableTxsAvailable()

	// Size returns the number of transactions in the mempool.
	Size() int

	// TxsBytes returns the total size of all txs in the mempool.
	TxsBytes() int64

	// InitWAL creates a directory for the WAL file and opens a file itself. If
	// there is an error, it will be of type *PathError.
	InitWAL() error

	// CloseWAL closes and discards the underlying WAL file.
	// Any further writes will not be relayed to disk.
	CloseWAL()

	SetLogger(l log.Logger)
<<<<<<< HEAD
=======

	// RemoveTxs removes invalid txs from mempool included in ResponseCreateBlock
	RemoveTxs(blockTxs types.Txs) error
>>>>>>> 93ef9435
}

//--------------------------------------------------------------------------------

// PreCheckFunc is an optional filter executed before CheckTx and rejects
// transaction if false is returned. An example would be to ensure that a
// transaction doesn't exceeded the block size.
type PreCheckFunc func(types.Tx) error

// PostCheckFunc is an optional filter executed after CheckTx and rejects
// transaction if false is returned. An example would be to ensure a
// transaction doesn't require more gas than available for the block.
type PostCheckFunc func(types.Tx, *abcix.ResponseCheckTx) error

// TxInfo are parameters that get passed when attempting to add a tx to the
// mempool.
type TxInfo struct {
	// SenderID is the internal peer ID used in the mempool to identify the
	// sender, storing 2 bytes with each tx instead of 20 bytes for the p2p.ID.
	SenderID uint16
	// SenderP2PID is the actual p2p.ID of the sender, used e.g. for logging.
	SenderP2PID p2p.ID
}

//--------------------------------------------------------------------------------

// PreCheckMaxBytes checks that the size of the transaction is smaller or equal to the expected maxBytes.
func PreCheckMaxBytes(maxBytes int64) PreCheckFunc {
	return func(tx types.Tx) error {
		txSize := int64(len(tx))
		if txSize > maxBytes {
			return fmt.Errorf("tx size is too big: %d, max: %d",
				txSize, maxBytes)
		}
		return nil
	}
}

// PostCheckMaxGas checks that the wanted gas is smaller or equal to the passed
// maxGas. Returns nil if maxGas is -1.
func PostCheckMaxGas(maxGas int64) PostCheckFunc {
	return func(tx types.Tx, res *abcix.ResponseCheckTx) error {
		if maxGas == -1 {
			return nil
		}
		if res.GasWanted < 0 {
			return fmt.Errorf("gas wanted %d is negative",
				res.GasWanted)
		}
		if res.GasWanted > maxGas {
			return fmt.Errorf("gas wanted %d is greater than max gas %d",
				res.GasWanted, maxGas)
		}
		return nil
	}
}

//--------------------------------------------------------------------------------

var _ Mempool = &basemempool{}

type basemempool struct {
	mempoolImpl

	// Atomic integers
	height   int64 // the last block Update()'d to
	txsBytes int64 // total size of mempool, in bytes

	// Notify listeners (ie. consensus) when txs are available
	notifiedTxsAvailable bool
	txsAvailable         chan struct{} // fires once for each height, when the mempool is not empty

	// Keep a cache of already-seen txs.
	// This reduces the pressure on the proxyApp.
	cache     txCache
	preCheck  PreCheckFunc
	postCheck PostCheckFunc

	config *cfg.MempoolConfig

	// Exclusive mutex for Update method to prevent concurrent execution of
	// CheckTx or ReapMaxBytesMaxGas(ReapMaxTxs) methods.
	updateMtx sync.RWMutex

	wal          *auto.AutoFile // a log of mempool txs
	proxyAppConn proxy.AppConnMempool

	logger  log.Logger
	metrics *Metrics
}

type mempoolImpl interface {
	Size() int
<<<<<<< HEAD
	addTx(*mempoolTx, uint64)
	removeTx(types.Tx, ...interface{})
	updaterecheckFlag()
	reapMaxTxs(int) types.Txs
	recheckTxs(proxy.AppConnMempool)
	getNextTxBytes(int64, int64, []byte) ([]byte, error)
	deleteAll()
	recordNewSender(types.Tx, TxInfo)
	removeCommittedTx(types.Tx)
	isrecheckCursorNil() bool
	getrecheckCursorTx() *mempoolTx
}

// basemempoolOption sets an optional parameter on the basemempool.
type Option func(*basemempool)

func newbasemempool(
=======

	// all private methods will assume locks are held by basemempool so the impl themselves won't need to
	addTx(*mempoolTx, uint64)
	removeTx(types.Tx) bool // return whether corresponding element is removed or not
	updateRecheckCursor()
	reapMaxTxs(int) types.Txs
	recheckTxs(proxy.AppConnMempool)
	getNextTxBytes(int64, int64, []byte) ([]byte, error)
	isRecheckCursorNil() bool
	getRecheckCursorTx() *mempoolTx
	getMempoolTx(types.Tx) *mempoolTx
	deleteAll()
}

// Option sets an optional parameter on the basemempool.
type Option func(*basemempool)

func newBasemempool(
>>>>>>> 93ef9435
	impl mempoolImpl,
	config *cfg.MempoolConfig,
	proxyAppConn proxy.AppConnMempool,
	height int64,
	options ...Option,
) *basemempool {
	mempool := &basemempool{
		mempoolImpl:  impl,
		config:       config,
		proxyAppConn: proxyAppConn,
		height:       height,
		logger:       log.NewNopLogger(),
		metrics:      NopMetrics(),
	}
	for _, option := range options {
		option(mempool)
	}
	proxyAppConn.SetResponseCallback(mempool.globalCb)
	if config.CacheSize > 0 {
		mempool.cache = newMapTxCache(config.CacheSize)
	} else {
		mempool.cache = nopTxCache{}
	}

	return mempool
}

// NOTE: not thread safe - should only be called once, on startup
func (mem *basemempool) EnableTxsAvailable() {
	mem.txsAvailable = make(chan struct{}, 1)
}

// SetLogger sets the Logger.
func (mem *basemempool) SetLogger(l log.Logger) {
	mem.logger = l
}

// WithPreCheck sets a filter for the mempool to reject a tx if f(tx) returns
// false. This is ran before CheckTx. Only applies to the first created block.
// After that, Update overwrites the existing value.
func WithPreCheck(f PreCheckFunc) Option {
	return func(mem *basemempool) { mem.preCheck = f }
}

// WithPostCheck sets a filter for the mempool to reject a tx if f(tx) returns
// false. This is ran after CheckTx. Only applies to the first created block.
// After that, Update overwrites the existing value.
func WithPostCheck(f PostCheckFunc) Option {
	return func(mem *basemempool) { mem.postCheck = f }
}

// WithMetrics sets the metrics.
func WithMetrics(metrics *Metrics) Option {
	return func(mem *basemempool) { mem.metrics = metrics }
}

func (mem *basemempool) InitWAL() error {
	var (
		walDir  = mem.config.WalDir()
		walFile = walDir + "/wal"
	)

	const perm = 0700
	if err := tmos.EnsureDir(walDir, perm); err != nil {
		return err
	}

	af, err := auto.OpenAutoFile(walFile)
	if err != nil {
		return fmt.Errorf("can't open autofile %s: %w", walFile, err)
	}

	mem.wal = af
	return nil
}

func (mem *basemempool) CloseWAL() {
	if err := mem.wal.Close(); err != nil {
		mem.logger.Error("Error closing WAL", "err", err)
	}
	mem.wal = nil
}

// Safe for concurrent use by multiple goroutines.
func (mem *basemempool) Lock() {
	mem.updateMtx.Lock()
}

// Safe for concurrent use by multiple goroutines.
func (mem *basemempool) Unlock() {
	mem.updateMtx.Unlock()
}

// Safe for concurrent use by multiple goroutines.
func (mem *basemempool) TxsBytes() int64 {
	return atomic.LoadInt64(&mem.txsBytes)
}

<<<<<<< HEAD
// Lock() must be help by the caller during execution.
=======
// Lock() must be held by the caller during execution.
>>>>>>> 93ef9435
func (mem *basemempool) FlushAppConn() error {
	return mem.proxyAppConn.FlushSync()
}

// XXX: Unsafe! Calling Flush may leave mempool in inconsistent state.
func (mem *basemempool) Flush() {
	mem.updateMtx.RLock()
	defer mem.updateMtx.RUnlock()

	_ = atomic.SwapInt64(&mem.txsBytes, 0)
	mem.cache.Reset()

	mem.deleteAll()
}

// It blocks if we're waiting on Update() or Reap().
// cb: A callback from the CheckTx command.
//     It gets called from another goroutine.
// CONTRACT: Either cb will get called, or err returned.
//
// Safe for concurrent use by multiple goroutines.
func (mem *basemempool) CheckTx(tx types.Tx, cb func(*abcix.Response), txInfo TxInfo) error {
	mem.updateMtx.RLock()
	// use defer to unlock mutex because application (*local client*) might panic
	defer mem.updateMtx.RUnlock()

	txSize := len(tx)

	if err := mem.isFull(txSize); err != nil {
		return err
	}

	// The size of the corresponding TxMessage
	// can't be larger than the maxMsgSize, otherwise we can't
	// relay it to peers.
	if txSize > mem.config.MaxTxBytes {
		return ErrTxTooLarge{mem.config.MaxTxBytes, txSize}
	}

	if mem.preCheck != nil {
		if err := mem.preCheck(tx); err != nil {
			return ErrPreCheck{err}
		}
	}

	// CACHE
	if !mem.cache.Push(tx) {
		// Record a new sender for a tx we've already seen.
		// Note it's possible a tx is still in the cache but no longer in the mempool
		// (eg. after committing a block, txs are removed from mempool but not cache),
		// so we only record the sender for txs still in the mempool.
<<<<<<< HEAD
		mem.recordNewSender(tx, txInfo)
=======
		if memTx := mem.getMempoolTx(tx); memTx != nil {
			memTx.senders.LoadOrStore(txInfo.SenderID, true)
			// TODO: consider punishing peer for dups,
			// its non-trivial since invalid txs can become valid,
			// but they can spam the same tx with little cost to them atm.
		}
>>>>>>> 93ef9435
		return ErrTxInCache
	}
	// END CACHE

	// WAL
	if mem.wal != nil {
		// TODO: Notify administrators when WAL fails
		_, err := mem.wal.Write([]byte(tx))
		if err != nil {
			mem.logger.Error("Error writing to lWAL", "err", err)
		}
		_, err = mem.wal.Write([]byte("\n"))
		if err != nil {
			mem.logger.Error("Error writing to lWAL", "err", err)
		}
	}
	// END WAL

	// NOTE: proxyAppConn may error if tx buffer is full
	if err := mem.proxyAppConn.Error(); err != nil {
		return err
	}

	reqRes := mem.proxyAppConn.CheckTxAsync(abcix.RequestCheckTx{Tx: tx})
	reqRes.SetCallback(mem.reqResCb(tx, txInfo.SenderID, txInfo.SenderP2PID, cb))

	return nil
}

// Global callback that will be called after every ABCI response.
// Having a single global callback avoids needing to set a callback for each request.
// However, processing the checkTx response requires the peerID (so we can track which txs we heard from who),
// and peerID is not included in the ABCI request, so we have to set request-specific callbacks that
// include this information. If we're not in the midst of a recheck, this function will just return,
// so the request specific callback can do the work.
//
// When rechecking, we don't need the peerID, so the recheck callback happens
// here.
func (mem *basemempool) globalCb(req *abcix.Request, res *abcix.Response) {
<<<<<<< HEAD
	if mem.isrecheckCursorNil() {
=======
	if mem.isRecheckCursorNil() {
>>>>>>> 93ef9435
		return
	}

	mem.metrics.RecheckTimes.Add(1)
	mem.resCbRecheck(req, res)

	// update metrics
	mem.metrics.Size.Set(float64(mem.Size()))
}

// Request specific callback that should be set on individual reqRes objects
// to incorporate local information when processing the response.
// This allows us to track the peer that sent us this tx, so we can avoid sending it back to them.
// NOTE: alternatively, we could include this information in the ABCI request itself.
//
// External callers of CheckTx, like the RPC, can also pass an externalCb through here that is called
// when all other response processing is complete.
//
// Used in CheckTx to record PeerID who sent us the tx.
func (mem *basemempool) reqResCb(
	tx []byte,
	peerID uint16,
	peerP2PID p2p.ID,
	externalCb func(*abcix.Response),
) func(res *abcix.Response) {
	return func(res *abcix.Response) {
<<<<<<< HEAD
		if !mem.isrecheckCursorNil() {
=======
		if !mem.isRecheckCursorNil() {
>>>>>>> 93ef9435
			// this should never happen
			panic("recheck cursor is not nil in reqResCb")
		}

		mem.resCbFirstTime(tx, peerID, peerP2PID, res)

		// update metrics
		mem.metrics.Size.Set(float64(mem.Size()))

		// passed in by the caller of CheckTx, eg. the RPC
		if externalCb != nil {
			externalCb(res)
		}
	}
}

func (mem *basemempool) isFull(txSize int) error {
	var (
		memSize  = mem.Size()
		txsBytes = mem.TxsBytes()
	)

	if memSize >= mem.config.Size || int64(txSize)+txsBytes > mem.config.MaxTxsBytes {
		return ErrMempoolIsFull{
			memSize, mem.config.Size,
			txsBytes, mem.config.MaxTxsBytes,
		}
	}

	return nil
}

// callback, which is called after the app checked the tx for the first time.
//
// The case where the app checks the tx for the second and subsequent times is
// handled by the resCbRecheck callback.
func (mem *basemempool) resCbFirstTime(
	tx []byte,
	peerID uint16,
	peerP2PID p2p.ID,
	res *abcix.Response,
) {
	switch r := res.Value.(type) {
	case *abcix.Response_CheckTx:
		var postCheckErr error
		if mem.postCheck != nil {
			postCheckErr = mem.postCheck(tx, r.CheckTx)
		}
		if (r.CheckTx.Code == abcix.CodeTypeOK) && postCheckErr == nil {
			// Check mempool isn't full again to reduce the chance of exceeding the
			// limits.
			if err := mem.isFull(len(tx)); err != nil {
				// remove from cache (mempool might have a space later)
				mem.cache.Remove(tx)
				mem.logger.Error(err.Error())
				return
			}

			memTx := &mempoolTx{
				height:    mem.height,
				gasWanted: r.CheckTx.GasWanted,
				tx:        tx,
			}
			memTx.senders.Store(peerID, true)
			mem.addTx(memTx, r.CheckTx.Priority)
			atomic.AddInt64(&mem.txsBytes, int64(len(memTx.tx)))
			mem.metrics.TxSizeBytes.Observe(float64(len(memTx.tx)))
			mem.logger.Info("Added good transaction",
				"tx", txID(tx),
				"res", r,
				"height", memTx.height,
				"total", mem.Size(),
			)
			mem.notifyTxsAvailable()
		} else {
			// ignore bad transaction
			mem.logger.Info("Rejected bad transaction",
				"tx", txID(tx), "peerID", peerP2PID, "res", r, "err", postCheckErr)
			mem.metrics.FailedTxs.Add(1)
			// remove from cache (it might be good later)
			mem.cache.Remove(tx)
		}
	default:
		// ignore other messages
	}
}

// callback, which is called after the app rechecked the tx.
//
// The case where the app checks the tx for the first time is handled by the
// resCbFirstTime callback.
func (mem *basemempool) resCbRecheck(req *abcix.Request, res *abcix.Response) {
	switch r := res.Value.(type) {
	case *abcix.Response_CheckTx:
		tx := req.GetCheckTx().Tx
<<<<<<< HEAD
		memTx := mem.getrecheckCursorTx()
=======
		memTx := mem.getRecheckCursorTx()
>>>>>>> 93ef9435
		if !bytes.Equal(tx, memTx.tx) {
			panic(fmt.Sprintf(
				"Unexpected tx response from proxy during recheck\nExpected %X, got %X",
				memTx.tx,
				tx))
		}
		var postCheckErr error
		if mem.postCheck != nil {
			postCheckErr = mem.postCheck(tx, r.CheckTx)
		}
		if (r.CheckTx.Code == abcix.CodeTypeOK) && postCheckErr == nil {
			// Good, nothing to do.
		} else {
			// Tx became invalidated due to newly committed block.
			mem.logger.Info("Tx is no longer valid", "tx", txID(tx), "res", r, "err", postCheckErr)
			// NOTE: we remove tx from the cache because it might be good later
<<<<<<< HEAD
			mem.Lock()
			mem.removeTx(tx)
			mem.Unlock()
			atomic.AddInt64(&mem.txsBytes, int64(-len(tx)))
			mem.cache.Remove(tx)
		}
		mem.updaterecheckFlag()
		if mem.isrecheckCursorNil() {
			// Done!
			mem.logger.Info("Done rechecking txs")

			// incase the recheck removed all txs
=======
			elemRemoved := mem.removeTx(tx)
			if !elemRemoved {
				// TODO: better error handling
				panic("recheck cursor not removed by tx key: " + memTx.tx.String())
			}
			atomic.AddInt64(&mem.txsBytes, int64(-len(tx)))
			mem.cache.Remove(tx)
		}
		mem.updateRecheckCursor()
		if mem.isRecheckCursorNil() {
			// Done!
			mem.logger.Info("Done rechecking txs")

			// in case the recheck removed all txs
>>>>>>> 93ef9435
			if mem.Size() > 0 {
				mem.notifyTxsAvailable()
			}
		}
	default:
		// ignore other messages
	}
}

// Safe for concurrent use by multiple goroutines.
func (mem *basemempool) TxsAvailable() <-chan struct{} {
	return mem.txsAvailable
}

func (mem *basemempool) notifyTxsAvailable() {
	if mem.Size() == 0 {
		panic("notified txs available but mempool is empty!")
	}
	if mem.txsAvailable != nil && !mem.notifiedTxsAvailable {
		// channel cap is 1, so this will send once
		mem.notifiedTxsAvailable = true
		select {
		case mem.txsAvailable <- struct{}{}:
		default:
		}
	}
}

func (mem *basemempool) ReapMaxTxs(max int) types.Txs {
	mem.updateMtx.RLock()
	defer mem.updateMtx.RUnlock()

	return mem.reapMaxTxs(max)
}

<<<<<<< HEAD
// Lock() must be help by the caller during execution.
=======
// Lock() must be held by the caller during execution.
>>>>>>> 93ef9435
func (mem *basemempool) Update(
	height int64,
	txs types.Txs,
	deliverTxResponses []*abcix.ResponseDeliverTx,
	preCheck PreCheckFunc,
	postCheck PostCheckFunc,
) error {
	// Set height
	mem.height = height
	mem.notifiedTxsAvailable = false

	if preCheck != nil {
		mem.preCheck = preCheck
	}
	if postCheck != nil {
		mem.postCheck = postCheck
	}

	for i, tx := range txs {
		if deliverTxResponses[i].Code == abcix.CodeTypeOK {
			// Add valid committed tx to the cache (if missing).
			_ = mem.cache.Push(tx)
		} else {
			// Allow invalid transactions to be resubmitted.
			mem.cache.Remove(tx)
		}

		// Remove committed tx from the mempool.
		//
		// Note an evil proposer can drop valid txs!
		// Mempool before:
		//   100 -> 101 -> 102
		// Block, proposed by an evil proposer:
		//   101 -> 102
		// Mempool after:
		//   100
		// https://github.com/tendermint/tendermint/issues/3322.
<<<<<<< HEAD
		mem.removeCommittedTx(tx)
		atomic.AddInt64(&mem.txsBytes, int64(-len(tx)))
=======
		if elemRemoved := mem.removeTx(tx); elemRemoved {
			atomic.AddInt64(&mem.txsBytes, int64(-len(tx)))
		}
>>>>>>> 93ef9435
	}

	// Either recheck non-committed txs to see if they became invalid
	// or just notify there're some txs left.
	if mem.Size() > 0 {
		if mem.config.Recheck {
			mem.logger.Info("Recheck txs", "numtxs", mem.Size(), "height", height)
			mem.recheckTxs(mem.proxyAppConn)
			// At this point, mem.txs are being rechecked.
			// mem.recheckCursor re-scans mem.txs and possibly removes some txs.
			// Before mem.Reap(), we should wait for mem.recheckCursor to be nil.
		} else {
			mem.notifyTxsAvailable()
		}
	}

	// Update metrics
	mem.metrics.Size.Set(float64(mem.Size()))

	return nil
}

// GetNextTxBytes finds satisfied tx with two iterations which cost O(N) time, will be optimized with balance tree
// or other techniques to reduce the time complexity to O(logN) or even O(1)
func (mem *basemempool) GetNextTxBytes(remainBytes int64, remainGas int64, starter []byte) ([]byte, error) {
	mem.updateMtx.RLock()
	defer mem.updateMtx.RUnlock()

	return mem.getNextTxBytes(remainBytes, remainGas, starter)
<<<<<<< HEAD
=======
}

// Lock() must be held by the caller during execution.
func (mem *basemempool) RemoveTxs(txs types.Txs) error {
	for _, tx := range txs {
		elemRemoved := mem.removeTx(tx)
		if !elemRemoved {
			return errors.New("fail to load and delete tx from mempool")
		}
		atomic.AddInt64(&mem.txsBytes, int64(-len(tx)))
		mem.cache.Remove(tx)
	}
	return nil
}

//--------------------------------------------------------------------------------

// mempoolTx is a transaction that successfully ran
type mempoolTx struct {
	height    int64    // height that this tx had been validated in
	gasWanted int64    // amount of gas this tx states it will require
	tx        types.Tx //

	// ids of peers who've sent us this tx (as a map for quick lookups).
	// senders: PeerID -> bool
	senders sync.Map
}

// Height returns the height for this transaction
func (memTx *mempoolTx) Height() int64 {
	return atomic.LoadInt64(&memTx.height)
}

//--------------------------------------------------------------------------------

type txCache interface {
	Reset()
	Push(tx types.Tx) bool
	Remove(tx types.Tx)
}

// mapTxCache maintains a LRU cache of transactions. This only stores the hash
// of the tx, due to memory concerns.
type mapTxCache struct {
	mtx      sync.Mutex
	size     int
	cacheMap map[[TxKeySize]byte]*list.Element
	list     *list.List
}

var _ txCache = (*mapTxCache)(nil)

// newMapTxCache returns a new mapTxCache.
func newMapTxCache(cacheSize int) *mapTxCache {
	return &mapTxCache{
		size:     cacheSize,
		cacheMap: make(map[[TxKeySize]byte]*list.Element, cacheSize),
		list:     list.New(),
	}
}

// Reset resets the cache to an empty state.
func (cache *mapTxCache) Reset() {
	cache.mtx.Lock()
	cache.cacheMap = make(map[[TxKeySize]byte]*list.Element, cache.size)
	cache.list.Init()
	cache.mtx.Unlock()
}

// Push adds the given tx to the cache and returns true. It returns
// false if tx is already in the cache.
func (cache *mapTxCache) Push(tx types.Tx) bool {
	cache.mtx.Lock()
	defer cache.mtx.Unlock()

	// Use the tx hash in the cache
	txHash := TxKey(tx)
	if moved, exists := cache.cacheMap[txHash]; exists {
		cache.list.MoveToBack(moved)
		return false
	}

	if cache.list.Len() >= cache.size {
		popped := cache.list.Front()
		if popped != nil {
			poppedTxHash := popped.Value.([TxKeySize]byte)
			delete(cache.cacheMap, poppedTxHash)
			cache.list.Remove(popped)
		}
	}
	e := cache.list.PushBack(txHash)
	cache.cacheMap[txHash] = e
	return true
}

// Remove removes the given tx from the cache.
func (cache *mapTxCache) Remove(tx types.Tx) {
	cache.mtx.Lock()
	txHash := TxKey(tx)
	popped := cache.cacheMap[txHash]
	delete(cache.cacheMap, txHash)
	if popped != nil {
		cache.list.Remove(popped)
	}

	cache.mtx.Unlock()
}

type nopTxCache struct{}

var _ txCache = (*nopTxCache)(nil)

func (nopTxCache) Reset()             {}
func (nopTxCache) Push(types.Tx) bool { return true }
func (nopTxCache) Remove(types.Tx)    {}

//--------------------------------------------------------------------------------

// TxKey is the fixed length array hash used as the key in maps.
func TxKey(tx types.Tx) [TxKeySize]byte {
	return sha256.Sum256(tx)
}

// txID is the hex encoded hash of the bytes as a types.Tx.
func txID(tx []byte) string {
	return fmt.Sprintf("%X", types.Tx(tx).Hash())
>>>>>>> 93ef9435
}<|MERGE_RESOLUTION|>--- conflicted
+++ resolved
@@ -2,29 +2,19 @@
 
 import (
 	"bytes"
-<<<<<<< HEAD
-=======
 	"container/list"
 	"crypto/sha256"
->>>>>>> 93ef9435
 	"fmt"
 	"sync"
 	"sync/atomic"
 
-<<<<<<< HEAD
-	tmos "github.com/tendermint/tendermint/libs/os"
-=======
 	"github.com/pkg/errors"
->>>>>>> 93ef9435
 
 	abcix "github.com/tendermint/tendermint/abcix/types"
 	cfg "github.com/tendermint/tendermint/config"
 	auto "github.com/tendermint/tendermint/libs/autofile"
 	"github.com/tendermint/tendermint/libs/log"
-<<<<<<< HEAD
-=======
 	tmos "github.com/tendermint/tendermint/libs/os"
->>>>>>> 93ef9435
 	"github.com/tendermint/tendermint/p2p"
 	"github.com/tendermint/tendermint/proxy"
 	"github.com/tendermint/tendermint/types"
@@ -98,12 +88,9 @@
 	CloseWAL()
 
 	SetLogger(l log.Logger)
-<<<<<<< HEAD
-=======
 
 	// RemoveTxs removes invalid txs from mempool included in ResponseCreateBlock
 	RemoveTxs(blockTxs types.Txs) error
->>>>>>> 93ef9435
 }
 
 //--------------------------------------------------------------------------------
@@ -197,25 +184,6 @@
 
 type mempoolImpl interface {
 	Size() int
-<<<<<<< HEAD
-	addTx(*mempoolTx, uint64)
-	removeTx(types.Tx, ...interface{})
-	updaterecheckFlag()
-	reapMaxTxs(int) types.Txs
-	recheckTxs(proxy.AppConnMempool)
-	getNextTxBytes(int64, int64, []byte) ([]byte, error)
-	deleteAll()
-	recordNewSender(types.Tx, TxInfo)
-	removeCommittedTx(types.Tx)
-	isrecheckCursorNil() bool
-	getrecheckCursorTx() *mempoolTx
-}
-
-// basemempoolOption sets an optional parameter on the basemempool.
-type Option func(*basemempool)
-
-func newbasemempool(
-=======
 
 	// all private methods will assume locks are held by basemempool so the impl themselves won't need to
 	addTx(*mempoolTx, uint64)
@@ -234,7 +202,6 @@
 type Option func(*basemempool)
 
 func newBasemempool(
->>>>>>> 93ef9435
 	impl mempoolImpl,
 	config *cfg.MempoolConfig,
 	proxyAppConn proxy.AppConnMempool,
@@ -333,11 +300,7 @@
 	return atomic.LoadInt64(&mem.txsBytes)
 }
 
-<<<<<<< HEAD
-// Lock() must be help by the caller during execution.
-=======
 // Lock() must be held by the caller during execution.
->>>>>>> 93ef9435
 func (mem *basemempool) FlushAppConn() error {
 	return mem.proxyAppConn.FlushSync()
 }
@@ -389,16 +352,12 @@
 		// Note it's possible a tx is still in the cache but no longer in the mempool
 		// (eg. after committing a block, txs are removed from mempool but not cache),
 		// so we only record the sender for txs still in the mempool.
-<<<<<<< HEAD
-		mem.recordNewSender(tx, txInfo)
-=======
 		if memTx := mem.getMempoolTx(tx); memTx != nil {
 			memTx.senders.LoadOrStore(txInfo.SenderID, true)
 			// TODO: consider punishing peer for dups,
 			// its non-trivial since invalid txs can become valid,
 			// but they can spam the same tx with little cost to them atm.
 		}
->>>>>>> 93ef9435
 		return ErrTxInCache
 	}
 	// END CACHE
@@ -438,11 +397,7 @@
 // When rechecking, we don't need the peerID, so the recheck callback happens
 // here.
 func (mem *basemempool) globalCb(req *abcix.Request, res *abcix.Response) {
-<<<<<<< HEAD
-	if mem.isrecheckCursorNil() {
-=======
 	if mem.isRecheckCursorNil() {
->>>>>>> 93ef9435
 		return
 	}
 
@@ -469,11 +424,7 @@
 	externalCb func(*abcix.Response),
 ) func(res *abcix.Response) {
 	return func(res *abcix.Response) {
-<<<<<<< HEAD
-		if !mem.isrecheckCursorNil() {
-=======
 		if !mem.isRecheckCursorNil() {
->>>>>>> 93ef9435
 			// this should never happen
 			panic("recheck cursor is not nil in reqResCb")
 		}
@@ -569,11 +520,7 @@
 	switch r := res.Value.(type) {
 	case *abcix.Response_CheckTx:
 		tx := req.GetCheckTx().Tx
-<<<<<<< HEAD
-		memTx := mem.getrecheckCursorTx()
-=======
 		memTx := mem.getRecheckCursorTx()
->>>>>>> 93ef9435
 		if !bytes.Equal(tx, memTx.tx) {
 			panic(fmt.Sprintf(
 				"Unexpected tx response from proxy during recheck\nExpected %X, got %X",
@@ -590,20 +537,6 @@
 			// Tx became invalidated due to newly committed block.
 			mem.logger.Info("Tx is no longer valid", "tx", txID(tx), "res", r, "err", postCheckErr)
 			// NOTE: we remove tx from the cache because it might be good later
-<<<<<<< HEAD
-			mem.Lock()
-			mem.removeTx(tx)
-			mem.Unlock()
-			atomic.AddInt64(&mem.txsBytes, int64(-len(tx)))
-			mem.cache.Remove(tx)
-		}
-		mem.updaterecheckFlag()
-		if mem.isrecheckCursorNil() {
-			// Done!
-			mem.logger.Info("Done rechecking txs")
-
-			// incase the recheck removed all txs
-=======
 			elemRemoved := mem.removeTx(tx)
 			if !elemRemoved {
 				// TODO: better error handling
@@ -618,7 +551,6 @@
 			mem.logger.Info("Done rechecking txs")
 
 			// in case the recheck removed all txs
->>>>>>> 93ef9435
 			if mem.Size() > 0 {
 				mem.notifyTxsAvailable()
 			}
@@ -654,11 +586,7 @@
 	return mem.reapMaxTxs(max)
 }
 
-<<<<<<< HEAD
-// Lock() must be help by the caller during execution.
-=======
 // Lock() must be held by the caller during execution.
->>>>>>> 93ef9435
 func (mem *basemempool) Update(
 	height int64,
 	txs types.Txs,
@@ -696,14 +624,9 @@
 		// Mempool after:
 		//   100
 		// https://github.com/tendermint/tendermint/issues/3322.
-<<<<<<< HEAD
-		mem.removeCommittedTx(tx)
-		atomic.AddInt64(&mem.txsBytes, int64(-len(tx)))
-=======
 		if elemRemoved := mem.removeTx(tx); elemRemoved {
 			atomic.AddInt64(&mem.txsBytes, int64(-len(tx)))
 		}
->>>>>>> 93ef9435
 	}
 
 	// Either recheck non-committed txs to see if they became invalid
@@ -733,8 +656,6 @@
 	defer mem.updateMtx.RUnlock()
 
 	return mem.getNextTxBytes(remainBytes, remainGas, starter)
-<<<<<<< HEAD
-=======
 }
 
 // Lock() must be held by the caller during execution.
@@ -861,5 +782,4 @@
 // txID is the hex encoded hash of the bytes as a types.Tx.
 func txID(tx []byte) string {
 	return fmt.Sprintf("%X", types.Tx(tx).Hash())
->>>>>>> 93ef9435
 }