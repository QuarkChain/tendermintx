--- conflicted
+++ resolved
@@ -288,16 +288,7 @@
 		sum1 := checksumFile(walFilepath, t)
 
 		// 6. Sanity check to ensure that the written TX matches the expectation.
-<<<<<<< HEAD
-		switch mp.(*basemempool).mempoolImpl.(type) {
-		case *cListMempool:
-			require.Equal(t, sum1, checksumIt([]byte("foo\n")), "foo with a newline should be written")
-		case *treeMempool:
-			require.Equal(t, sum1, checksumIt([]byte("foo\nfoo\n")), "foo with a newline should be written")
-		}
-=======
 		require.Equal(t, sum1, checksumIt([]byte("foo\n")), "foo with a newline should be written")
->>>>>>> 9b8f731c
 
 		// 7. Invoke CloseWAL() and ensure it discards the
 		// WAL thus any other write won't go through.
