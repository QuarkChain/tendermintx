package mempool

import (
	"errors"
	"net"
	"sync"
	"testing"
	"time"

	"github.com/fortytw2/leaktest"
	"github.com/go-kit/kit/log/term"
	"github.com/stretchr/testify/assert"

	"github.com/tendermint/tendermint/abci/example/kvstore"
	cfg "github.com/tendermint/tendermint/config"
	"github.com/tendermint/tendermint/libs/log"
	"github.com/tendermint/tendermint/p2p"
	"github.com/tendermint/tendermint/p2p/mock"
	"github.com/tendermint/tendermint/proxy"
	"github.com/tendermint/tendermint/types"
)

const (
	numTxs  = 1000
	timeout = 120 * time.Second // ridiculously high because CircleCI is slow
)

type peerState struct {
	height int64
}

func (ps peerState) GetHeight() int64 {
	return ps.height
}

// Send a bunch of txs to the first reactor's mempool and wait for them all to
// be received in the others.
func TestReactorBroadcastTxMessage(t *testing.T) {
	config := cfg.TestConfig()
	// if there were more than two reactors, the order of transactions could not be
	// asserted in waitForTxsOnReactors (due to transactions gossiping). If we
	// replace Connect2Switches (full mesh) with a func, which connects first
	// reactor to others and nothing else, this test should also pass with >2 reactors.
	const N = 2
	reactors := makeAndConnectReactors(config, N)
	defer func() {
		for _, r := range reactors {
			r.Stop()
		}
	}()
	for _, r := range reactors {
		for _, peer := range r.Switch.Peers().List() {
			peer.Set(types.PeerStateKey, peerState{1})
		}
	}

	txs := checkTxs(t, reactors[0].mempool, UnknownPeerID, make([]uint64, numTxs), 0)
	waitForTxsOnReactors(t, txs, reactors)
}

// Send a bunch of txs to the first reactor's mempool, claiming it came from peer
// ensure peer gets no txs.
func TestReactorNoBroadcastToSender(t *testing.T) {
	config := cfg.TestConfig()
	const N = 2
	reactors := makeAndConnectReactors(config, N)
	defer func() {
		for _, r := range reactors {
			r.Stop()
		}
	}()

	const peerID = 1
	checkTxs(t, reactors[0].mempool, peerID, make([]uint64, numTxs), 0)
	ensureNoTxs(t, reactors[peerID], 100*time.Millisecond)
}

func TestBroadcastTxForPeerStopsWhenPeerStops(t *testing.T) {
	if testing.Short() {
		t.Skip("skipping test in short mode.")
	}

	config := cfg.TestConfig()
	const N = 2
	reactors := makeAndConnectReactors(config, N)
	defer func() {
		for _, r := range reactors {
			r.Stop()
		}
	}()

	// stop peer
	sw := reactors[1].Switch
	sw.StopPeerForError(sw.Peers().List()[0], errors.New("some reason"))

	// check that we are not leaking any go-routines
	// i.e. broadcastTxRoutine finishes when peer is stopped
	leaktest.CheckTimeout(t, 10*time.Second)()
}

func TestBroadcastTxForPeerStopsWhenReactorStops(t *testing.T) {
	if testing.Short() {
		t.Skip("skipping test in short mode.")
	}

	config := cfg.TestConfig()
	const N = 2
	reactors := makeAndConnectReactors(config, N)

	// stop reactors
	for _, r := range reactors {
		r.Stop()
	}

	// check that we are not leaking any go-routines
	// i.e. broadcastTxRoutine finishes when reactor is stopped
	leaktest.CheckTimeout(t, 10*time.Second)()
}

func TestMempoolIDsBasic(t *testing.T) {
	ids := newMempoolIDs()

	peer := mock.NewPeer(net.IP{127, 0, 0, 1})

	ids.ReserveForPeer(peer)
	assert.EqualValues(t, 1, ids.GetForPeer(peer))
	ids.Reclaim(peer)

	ids.ReserveForPeer(peer)
	assert.EqualValues(t, 2, ids.GetForPeer(peer))
	ids.Reclaim(peer)
}

func TestMempoolIDsPanicsIfNodeRequestsOvermaxActiveIDs(t *testing.T) {
	if testing.Short() {
		return
	}

	// 0 is already reserved for UnknownPeerID
	ids := newMempoolIDs()

	for i := 0; i < maxActiveIDs-1; i++ {
		peer := mock.NewPeer(net.IP{127, 0, 0, 1})
		ids.ReserveForPeer(peer)
	}

	assert.Panics(t, func() {
		peer := mock.NewPeer(net.IP{127, 0, 0, 1})
		ids.ReserveForPeer(peer)
	})
}

func TestDontExhaustMaxActiveIDs(t *testing.T) {
	config := cfg.TestConfig()
	const N = 1
	reactors := makeAndConnectReactors(config, N)
	defer func() {
		for _, r := range reactors {
			r.Stop()
		}
	}()
	reactor := reactors[0]

	for i := 0; i < maxActiveIDs+1; i++ {
		peer := mock.NewPeer(nil)
		reactor.Receive(MempoolChannel, peer, []byte{0x1, 0x2, 0x3})
		reactor.AddPeer(peer)
	}
}

// mempoolLogger is a TestingLogger which uses a different
// color for each validator ("validator" key must exist).
func mempoolLogger() log.Logger {
	return log.TestingLoggerWithColorFn(func(keyvals ...interface{}) term.FgBgColor {
		for i := 0; i < len(keyvals)-1; i += 2 {
			if keyvals[i] == "validator" {
				return term.FgBgColor{Fg: term.Color(uint8(keyvals[i+1].(int) + 1))}
			}
		}
		return term.FgBgColor{}
	})
}

// connect N mempool reactors through N switches
func makeAndConnectReactors(config *cfg.Config, n int) []*Reactor {
	reactors := make([]*Reactor, n)
	logger := mempoolLogger()
	for i := 0; i < n; i++ {
		app := kvstore.NewApplication()
		cc := proxy.NewLegacyLocalClientCreator(app)
<<<<<<< HEAD
		mempool, cleanup := newLegacyMempoolWithAppAndConfig(cc, cfg.ResetTestRoot("mempool_test"), clistMempool)
=======
		mempool, cleanup := newLegacyMempoolWithAppAndConfig(cc, cfg.ResetTestRoot("mempool_test"), enumclistmempool)
>>>>>>> 93ef9435
		defer cleanup()

		reactors[i] = NewReactor(config.Mempool, mempool) // so we dont start the consensus states
		reactors[i].SetLogger(logger.With("validator", i))
	}

	p2p.MakeConnectedSwitches(config.P2P, n, func(i int, s *p2p.Switch) *p2p.Switch {
		s.AddReactor("MEMPOOL", reactors[i])
		return s

	}, p2p.Connect2Switches)
	return reactors
}

func waitForTxsOnReactors(t *testing.T, txs types.Txs, reactors []*Reactor) {
	// wait for the txs in all mempools
	wg := new(sync.WaitGroup)
	for i, reactor := range reactors {
		wg.Add(1)
		go func(r *Reactor, reactorIndex int) {
			defer wg.Done()
			waitForTxsOnReactor(t, txs, r, reactorIndex)
		}(reactor, i)
	}

	done := make(chan struct{})
	go func() {
		wg.Wait()
		close(done)
	}()

	timer := time.After(timeout)
	select {
	case <-timer:
		t.Fatal("Timed out waiting for txs")
	case <-done:
	}
}

func waitForTxsOnReactor(t *testing.T, txs types.Txs, reactor *Reactor, reactorIndex int) {
	mempool := reactor.mempool
	for mempool.Size() < len(txs) {
		time.Sleep(time.Millisecond * 100)
	}

	reapedTxs := mempool.ReapMaxTxs(len(txs))
	for i, tx := range txs {
		assert.Equalf(t, tx, reapedTxs[i],
			"txs at index %d on reactor %d don't match: %v vs %v", i, reactorIndex, tx, reapedTxs[i])
	}
}

// ensure no txs on reactor after some timeout
func ensureNoTxs(t *testing.T, reactor *Reactor, timeout time.Duration) {
	time.Sleep(timeout) // wait for the txs in all mempools
	assert.Zero(t, reactor.mempool.Size())
}<|MERGE_RESOLUTION|>--- conflicted
+++ resolved
@@ -188,11 +188,7 @@
 	for i := 0; i < n; i++ {
 		app := kvstore.NewApplication()
 		cc := proxy.NewLegacyLocalClientCreator(app)
-<<<<<<< HEAD
-		mempool, cleanup := newLegacyMempoolWithAppAndConfig(cc, cfg.ResetTestRoot("mempool_test"), clistMempool)
-=======
 		mempool, cleanup := newLegacyMempoolWithAppAndConfig(cc, cfg.ResetTestRoot("mempool_test"), enumclistmempool)
->>>>>>> 93ef9435
 		defer cleanup()
 
 		reactors[i] = NewReactor(config.Mempool, mempool) // so we dont start the consensus states
