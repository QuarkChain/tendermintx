package mempool

import (
	"encoding/binary"
	"math/rand"
	"strconv"
	"testing"

	cfg "github.com/tendermint/tendermint/config"

	"github.com/tendermint/tendermint/abci/example/kvstore"
	"github.com/tendermint/tendermint/proxy"
)

<<<<<<< HEAD
func BenchmarkReap(b *testing.B) {
	app := kvstore.NewApplication()
	cc := proxy.NewLegacyLocalClientCreator(app)
	for i := 0; i < 2; i++ {
		mempool, cleanup := newLegacyMempoolWithAppAndConfig(cc, cfg.ResetTestRoot("mempool_test"), i)
		defer cleanup()

		size := 10000
		for j := 0; j < size; j++ {
			tx := make([]byte, 8)
			binary.BigEndian.PutUint64(tx, uint64(i))
			mempool.CheckTx(tx, nil, TxInfo{})
		}
		b.ResetTimer()
		for i := 0; i < b.N; i++ {
			mempool.ReapMaxBytesMaxGas(100000000, 10000000)
		}
	}
}

// BenchmarkClistCheckTx-8   	11604837	        97.9 ns/op
func BenchmarkClistCheckTx(b *testing.B) {
=======
func BenchmarkCheckTx(b *testing.B) {
>>>>>>> 60956b79
	app := kvstore.NewApplication()
	cc := proxy.NewLegacyLocalClientCreator(app)
	mempool, cleanup := newLegacyMempoolWithAppAndConfig(cc, cfg.ResetTestRoot("mempool_test"), 0)
	defer cleanup()

	for i := 0; i < b.N; i++ {
		tx := make([]byte, 8)
		binary.BigEndian.PutUint64(tx, uint64(i))
		mempool.CheckTx(tx, nil, TxInfo{})
	}
}

// BenchmarkLlrbCheckTx-8   	 9360813	       114 ns/op
func BenchmarkLlrbCheckTx(b *testing.B) {
	app := kvstore.NewApplication()
	cc := proxy.NewLegacyLocalClientCreator(app)
	mempool, cleanup := newLegacyMempoolWithAppAndConfig(cc, cfg.ResetTestRoot("mempool_test"), 1)
	defer cleanup()

	for i := 0; i < b.N; i++ {
		tx := make([]byte, 8)
		binary.BigEndian.PutUint64(tx, uint64(i))
		mempool.CheckTx(tx, nil, TxInfo{})
	}
}

func BenchmarkCacheInsertTime(b *testing.B) {
	cache := newMapTxCache(b.N)
	txs := make([][]byte, b.N)
	for i := 0; i < b.N; i++ {
		txs[i] = make([]byte, 8)
		binary.BigEndian.PutUint64(txs[i], uint64(i))
	}
	b.ResetTimer()
	for i := 0; i < b.N; i++ {
		cache.Push(txs[i])
	}
}

// This benchmark is probably skewed, since we actually will be removing
// txs in parallel, which may cause some overhead due to mutex locking.
func BenchmarkCacheRemoveTime(b *testing.B) {
	cache := newMapTxCache(b.N)
	txs := make([][]byte, b.N)
	for i := 0; i < b.N; i++ {
		txs[i] = make([]byte, 8)
		binary.BigEndian.PutUint64(txs[i], uint64(i))
		cache.Push(txs[i])
	}
	b.ResetTimer()
	for i := 0; i < b.N; i++ {
		cache.Remove(txs[i])
	}
}

// BenchmarkCListMempool_GetNextTxBytes-8   	       1	1099547205 ns/op
func BenchmarkCListMempool_GetNextTxBytes(b *testing.B) {
	app := kvstore.NewApplication()
	cc := proxy.NewLegacyLocalClientCreator(app)
	mempool, cleanup := newLegacyMempoolWithAppAndConfig(cc, cfg.ResetTestRoot("mempool_test"), 0)
	defer cleanup()
	size := 100000
	for i := 0; i < size; i++ {
		tx := "k" + strconv.Itoa(i) + "=v" + strconv.Itoa(i) + ",f," + strconv.FormatInt(int64(rand.Int())%100, 10)
		txBytes := []byte(tx)
		mempool.CheckTx(txBytes, nil, TxInfo{})
	}
	b.ResetTimer()
	for i := 0; i < b.N; i++ {
		starter, _ := mempool.GetNextTxBytes(1000, 1, nil)
		for starter != nil {
			starter, _ = mempool.GetNextTxBytes(1000, 1, starter)
		}
	}
}

// BenchmarkLlrbMempool_GetNextTxBytes-8   	     250	   5048917 ns/op
func BenchmarkLlrbMempool_GetNextTxBytes(b *testing.B) {
	app := kvstore.NewApplication()
	cc := proxy.NewLegacyLocalClientCreator(app)
	mempool, cleanup := newLegacyMempoolWithAppAndConfig(cc, cfg.ResetTestRoot("mempool_test"), 1)
	defer cleanup()
	size := 100000
	for i := 0; i < size; i++ {
		tx := "k" + strconv.Itoa(i) + "=v" + strconv.Itoa(i) + ",f," + strconv.FormatInt(int64(rand.Int())%100, 10)
		txBytes := []byte(tx)
		mempool.CheckTx(txBytes, nil, TxInfo{})
	}
	b.ResetTimer()
	for i := 0; i < b.N; i++ {
		starter, _ := mempool.GetNextTxBytes(1000, 1, nil)
		for starter != nil {
			starter, _ = mempool.GetNextTxBytes(1000, 1, starter)
		}
	}
}<|MERGE_RESOLUTION|>--- conflicted
+++ resolved
@@ -12,32 +12,8 @@
 	"github.com/tendermint/tendermint/proxy"
 )
 
-<<<<<<< HEAD
-func BenchmarkReap(b *testing.B) {
-	app := kvstore.NewApplication()
-	cc := proxy.NewLegacyLocalClientCreator(app)
-	for i := 0; i < 2; i++ {
-		mempool, cleanup := newLegacyMempoolWithAppAndConfig(cc, cfg.ResetTestRoot("mempool_test"), i)
-		defer cleanup()
 
-		size := 10000
-		for j := 0; j < size; j++ {
-			tx := make([]byte, 8)
-			binary.BigEndian.PutUint64(tx, uint64(i))
-			mempool.CheckTx(tx, nil, TxInfo{})
-		}
-		b.ResetTimer()
-		for i := 0; i < b.N; i++ {
-			mempool.ReapMaxBytesMaxGas(100000000, 10000000)
-		}
-	}
-}
-
-// BenchmarkClistCheckTx-8   	11604837	        97.9 ns/op
-func BenchmarkClistCheckTx(b *testing.B) {
-=======
 func BenchmarkCheckTx(b *testing.B) {
->>>>>>> 60956b79
 	app := kvstore.NewApplication()
 	cc := proxy.NewLegacyLocalClientCreator(app)
 	mempool, cleanup := newLegacyMempoolWithAppAndConfig(cc, cfg.ResetTestRoot("mempool_test"), 0)
