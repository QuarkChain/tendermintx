package mempool

import (
	"encoding/binary"
	"math/rand"
	"strconv"
	"testing"

	cfg "github.com/tendermint/tendermint/config"

	"github.com/tendermint/tendermint/abci/example/kvstore"
	cfg "github.com/tendermint/tendermint/config"
	"github.com/tendermint/tendermint/proxy"
)

<<<<<<< HEAD
func BenchmarkClistCheckTx(b *testing.B) {
	app := kvstore.NewApplication()
	cc := proxy.NewLegacyLocalClientCreator(app)
	mempool, cleanup := newLegacyMempoolWithAppAndConfig(cc, cfg.ResetTestRoot("mempool_test"), 0)
	defer cleanup()

	for i := 0; i < b.N; i++ {
		tx := make([]byte, 8)
		binary.BigEndian.PutUint64(tx, uint64(i))
		mempool.CheckTx(tx, nil, TxInfo{})
	}
}

// BenchmarkLlrbCheckTx-8   	 9360813	       114 ns/op
func BenchmarkLlrbCheckTx(b *testing.B) {
	app := kvstore.NewApplication()
	cc := proxy.NewLegacyLocalClientCreator(app)
	mempool, cleanup := newLegacyMempoolWithAppAndConfig(cc, cfg.ResetTestRoot("mempool_test"), 1)
=======
func BenchmarkCheckTx(b *testing.B) {
	app := kvstore.NewApplication()
	cc := proxy.NewLegacyLocalClientCreator(app)
	mempool, cleanup := newLegacyMempoolWithAppAndConfig(cc, cfg.ResetTestRoot("mempool_test"), enumclistmempool)
>>>>>>> 93ef9435
	defer cleanup()

	for i := 0; i < b.N; i++ {
		tx := make([]byte, 8)
		binary.BigEndian.PutUint64(tx, uint64(i))
		mempool.CheckTx(tx, nil, TxInfo{})
	}
}

func BenchmarkCacheInsertTime(b *testing.B) {
	cache := newMapTxCache(b.N)
	txs := make([][]byte, b.N)
	for i := 0; i < b.N; i++ {
		txs[i] = make([]byte, 8)
		binary.BigEndian.PutUint64(txs[i], uint64(i))
	}
	b.ResetTimer()
	for i := 0; i < b.N; i++ {
		cache.Push(txs[i])
	}
}

// This benchmark is probably skewed, since we actually will be removing
// txs in parallel, which may cause some overhead due to mutex locking.
func BenchmarkCacheRemoveTime(b *testing.B) {
	cache := newMapTxCache(b.N)
	txs := make([][]byte, b.N)
	for i := 0; i < b.N; i++ {
		txs[i] = make([]byte, 8)
		binary.BigEndian.PutUint64(txs[i], uint64(i))
		cache.Push(txs[i])
	}
	b.ResetTimer()
	for i := 0; i < b.N; i++ {
		cache.Remove(txs[i])
	}
}

// BenchmarkCListMempool_GetNextTxBytes-8   	       1	1099547205 ns/op
func BenchmarkCListMempool_GetNextTxBytes(b *testing.B) {
	app := kvstore.NewApplication()
	cc := proxy.NewLegacyLocalClientCreator(app)
	mempool, cleanup := newLegacyMempoolWithAppAndConfig(cc, cfg.ResetTestRoot("mempool_test"), 0)
	defer cleanup()
	size := 100000
	for i := 0; i < size; i++ {
		tx := "k" + strconv.Itoa(i) + "=v" + strconv.Itoa(i) + ",f," + strconv.FormatInt(int64(rand.Int())%100, 10)
		txBytes := []byte(tx)
		mempool.CheckTx(txBytes, nil, TxInfo{})
	}
	b.ResetTimer()
	for i := 0; i < b.N; i++ {
		starter, _ := mempool.GetNextTxBytes(1000, 1, nil)
		for starter != nil {
			starter, _ = mempool.GetNextTxBytes(1000, 1, starter)
		}
	}
}

// BenchmarkLlrbMempool_GetNextTxBytes-8   	     250	   5048917 ns/op
func BenchmarkLlrbMempool_GetNextTxBytes(b *testing.B) {
	app := kvstore.NewApplication()
	cc := proxy.NewLegacyLocalClientCreator(app)
	mempool, cleanup := newLegacyMempoolWithAppAndConfig(cc, cfg.ResetTestRoot("mempool_test"), 1)
	defer cleanup()
	size := 100000
	for i := 0; i < size; i++ {
		tx := "k" + strconv.Itoa(i) + "=v" + strconv.Itoa(i) + ",f," + strconv.FormatInt(int64(rand.Int())%100, 10)
		txBytes := []byte(tx)
		mempool.CheckTx(txBytes, nil, TxInfo{})
	}
	b.ResetTimer()
	for i := 0; i < b.N; i++ {
		starter, _ := mempool.GetNextTxBytes(1000, 1, nil)
		for starter != nil {
			starter, _ = mempool.GetNextTxBytes(1000, 1, starter)
		}
	}
}<|MERGE_RESOLUTION|>--- conflicted
+++ resolved
@@ -6,38 +6,15 @@
 	"strconv"
 	"testing"
 
-	cfg "github.com/tendermint/tendermint/config"
-
 	"github.com/tendermint/tendermint/abci/example/kvstore"
 	cfg "github.com/tendermint/tendermint/config"
 	"github.com/tendermint/tendermint/proxy"
 )
 
-<<<<<<< HEAD
-func BenchmarkClistCheckTx(b *testing.B) {
-	app := kvstore.NewApplication()
-	cc := proxy.NewLegacyLocalClientCreator(app)
-	mempool, cleanup := newLegacyMempoolWithAppAndConfig(cc, cfg.ResetTestRoot("mempool_test"), 0)
-	defer cleanup()
-
-	for i := 0; i < b.N; i++ {
-		tx := make([]byte, 8)
-		binary.BigEndian.PutUint64(tx, uint64(i))
-		mempool.CheckTx(tx, nil, TxInfo{})
-	}
-}
-
-// BenchmarkLlrbCheckTx-8   	 9360813	       114 ns/op
-func BenchmarkLlrbCheckTx(b *testing.B) {
-	app := kvstore.NewApplication()
-	cc := proxy.NewLegacyLocalClientCreator(app)
-	mempool, cleanup := newLegacyMempoolWithAppAndConfig(cc, cfg.ResetTestRoot("mempool_test"), 1)
-=======
 func BenchmarkCheckTx(b *testing.B) {
 	app := kvstore.NewApplication()
 	cc := proxy.NewLegacyLocalClientCreator(app)
 	mempool, cleanup := newLegacyMempoolWithAppAndConfig(cc, cfg.ResetTestRoot("mempool_test"), enumclistmempool)
->>>>>>> 93ef9435
 	defer cleanup()
 
 	for i := 0; i < b.N; i++ {
