package mempool

import (
	"bytes"
	"crypto/sha256"
	"math"
	"sync"

	abcix "github.com/tendermint/tendermint/abcix/types"
	cfg "github.com/tendermint/tendermint/config"
	"github.com/tendermint/tendermint/libs/clist"
	tmmath "github.com/tendermint/tendermint/libs/math"
	"github.com/tendermint/tendermint/proxy"
	"github.com/tendermint/tendermint/types"
)

// TxKeySize is the size of the transaction key index
const TxKeySize = sha256.Size

//--------------------------------------------------------------------------------

// cListMempool is an ordered in-memory pool for transactions before they are
// proposed in a consensus round. Transaction validity is checked using the
// CheckTx abci message before the transaction is added to the pool. The
// mempool uses a concurrent list structure for storing transactions that can
// be efficiently accessed by multiple concurrent readers.
<<<<<<< HEAD
type CListMempool struct {
=======
type cListMempool struct {
>>>>>>> 93ef9435
	txs *clist.CList // concurrent linked-list of good txs

	// Map for quick access to txs to record sender in CheckTx.
	// txsMap: txKey -> CElement
	txsMap sync.Map

	// Track whether we're rechecking txs.
	// These are not protected by a mutex and are expected to be mutated in
	// serial (ie. by abci responses which are called in serial).
	recheckCursor *clist.CElement // next expected response
	recheckEnd    *clist.CElement // re-checking stops here
	server        *mempoolServer
}

// NewCListMempool returns a new mempool with the given configuration and connection to an application.
func NewCListMempool(
	config *cfg.MempoolConfig,
	proxyAppConn proxy.AppConnMempool,
	height int64,
	options ...Option,
) Mempool {

<<<<<<< HEAD
	clistMempool := &CListMempool{txs: clist.New()}
	ret := newbasemempool(clistMempool, config, proxyAppConn, height, options...)
=======
	clistMempool := &cListMempool{txs: clist.New()}
	ret := newBasemempool(clistMempool, config, proxyAppConn, height, options...)
>>>>>>> 93ef9435

	// TODO: mempool server should be bound to balance tree-based mempool. use clist here for now
	if config.ServerHostPort != "" {
		server, err := newMempoolServer(config.ServerHostPort)
		if err != nil {
			panic(err)
		}
		clistMempool.server = server
	}

	return ret
}

// TxsFront returns the first transaction in the ordered list for peer
// goroutines to call .NextWait() on.
// FIXME: leaking implementation details!
//
// Safe for concurrent use by multiple goroutines.
func (mem *cListMempool) TxsFront() *clist.CElement {
	return mem.txs.Front()
}

// TxsWaitChan returns a channel to wait on transactions. It will be closed
// once the mempool is not empty (ie. the internal `mem.txs` has at least one
// element)
//
// Safe for concurrent use by multiple goroutines.
func (mem *cListMempool) TxsWaitChan() <-chan struct{} {
	return mem.txs.WaitChan()
}

// Safe for concurrent use by multiple goroutines.
<<<<<<< HEAD
func (mem *CListMempool) Size() int {
=======
func (mem *cListMempool) Size() int {
>>>>>>> 93ef9435
	return mem.txs.Len()
}

// Called from:
//  - resCbFirstTime (lock not held) if tx is valid
func (mem *cListMempool) addTx(memTx *mempoolTx, priority uint64) {
	e := mem.txs.PushBackWithPriority(memTx, priority)
	mem.txsMap.Store(TxKey(memTx.tx), e)
}

// Called from:
//  - Update (lock held) if tx was committed
<<<<<<< HEAD
// 	- resCbRecheck (lock not held) if tx was invalidated
func (mem *CListMempool) removeTx(tx types.Tx, elem ...interface{}) {
	var e *clist.CElement
	if elem == nil {
		e = mem.recheckCursor
	} else {
		e = elem[0].(*clist.CElement)
	}
	mem.txs.Remove(e)
	e.DetachPrev()
	mem.txsMap.Delete(TxKey(tx))
}

func (mem *CListMempool) updaterecheckFlag() {
=======
//  - resCbRecheck (lock not held) if tx was invalidated
//  - RemoveTxs (lock held) for invalid txs from CreateBlock response
func (mem *cListMempool) removeTx(tx types.Tx) (elemRemoved bool) {
	if e, ok := mem.txsMap.Load(TxKey(tx)); ok {
		elem := e.(*clist.CElement)
		mem.txs.Remove(elem)
		elem.DetachPrev()
		elemRemoved = true
	}
	mem.txsMap.Delete(TxKey(tx))
	return
}

func (mem *cListMempool) updateRecheckCursor() {
>>>>>>> 93ef9435
	if mem.recheckCursor == mem.recheckEnd {
		mem.recheckCursor = nil
	} else {
		mem.recheckCursor = mem.recheckCursor.Next()
	}
}

<<<<<<< HEAD
func (mem *CListMempool) reapMaxTxs(max int) types.Txs {
=======
func (mem *cListMempool) reapMaxTxs(max int) types.Txs {
>>>>>>> 93ef9435
	if max < 0 {
		max = mem.txs.Len()
	}

	txs := make([]types.Tx, 0, tmmath.MinInt(mem.txs.Len(), max))
	for e := mem.txs.Front(); e != nil && len(txs) <= max; e = e.Next() {
		memTx := e.Value.(*mempoolTx)
		txs = append(txs, memTx.tx)
	}
	return txs
}

<<<<<<< HEAD
func (mem *CListMempool) recheckTxs(proxyAppConn proxy.AppConnMempool) {
=======
func (mem *cListMempool) recheckTxs(proxyAppConn proxy.AppConnMempool) {
>>>>>>> 93ef9435
	if mem.Size() == 0 {
		panic("recheckTxs is called, but the mempool is empty")
	}

	mem.recheckCursor = mem.txs.Front()
	mem.recheckEnd = mem.txs.Back()

	// Push txs to proxyAppConn
	// NOTE: globalCb may be called concurrently.
	for e := mem.txs.Front(); e != nil; e = e.Next() {
		memTx := e.Value.(*mempoolTx)
		proxyAppConn.CheckTxAsync(abcix.RequestCheckTx{
			Tx:   memTx.tx,
			Type: abcix.CheckTxType_Recheck,
		})
	}

	proxyAppConn.FlushAsync()
}

<<<<<<< HEAD
func (mem *CListMempool) getNextTxBytes(remainBytes int64, remainGas int64, starter []byte) ([]byte, error) {
=======
func (mem *cListMempool) getNextTxBytes(remainBytes int64, remainGas int64, starter []byte) ([]byte, error) {
>>>>>>> 93ef9435
	prevIdx, prevPriority := -1, uint64(math.MaxUint64)
	if len(starter) > 0 {
		for elem, idx := mem.txs.Front(), 0; elem != nil; elem, idx = elem.Next(), idx+1 {
			if bytes.Equal(elem.Value.(*mempoolTx).tx, starter) {
				prevIdx = idx
				prevPriority = elem.Priority
				break
			}
		}
	}

	var candidate *clist.CElement
	for elem, idx := mem.txs.Front(), 0; elem != nil; elem, idx = elem.Next(), idx+1 {
		mTx := elem.Value.(*mempoolTx)
		if (mTx.gasWanted > remainGas || int64(len(mTx.tx)) > remainBytes) || // tx requirement not met
			(elem.Priority > prevPriority) || // higher priority should have been iterated before
			(elem.Priority == prevPriority && idx <= prevIdx) { // equal priority but already sent
			continue
		}
		if candidate == nil || elem.Priority > candidate.Priority {
			candidate = elem
		}
	}
	if candidate == nil {
		// Target tx not found
		return nil, nil
	}
	return candidate.Value.(*mempoolTx).tx, nil
}

<<<<<<< HEAD
func (mem *CListMempool) deleteAll() {
	for e := mem.txs.Front(); e != nil; e = e.Next() {
		mem.txs.Remove(e)
		e.DetachPrev()
	}

	mem.txsMap.Range(func(key, _ interface{}) bool {
		mem.txsMap.Delete(key)
		return true
	})
}

func (mem *CListMempool) recordNewSender(tx types.Tx, txInfo TxInfo) {
	if e, ok := mem.txsMap.Load(TxKey(tx)); ok {
		memTx := e.(*clist.CElement).Value.(*mempoolTx)
		memTx.senders.LoadOrStore(txInfo.SenderID, true)
		// TODO: consider punishing peer for dups,
		// its non-trivial since invalid txs can become valid,
		// but they can spam the same tx with little cost to them atm.
	}
}

func (mem *CListMempool) removeCommittedTx(tx types.Tx) {
	if e, ok := mem.txsMap.Load(TxKey(tx)); ok {
		mem.removeTx(tx, e.(*clist.CElement))
	}
}

func (mem *CListMempool) isrecheckCursorNil() bool {
	return mem.recheckCursor == nil
}

func (mem *CListMempool) getrecheckCursorTx() *mempoolTx {
	return mem.recheckCursor.Value.(*mempoolTx)
}

//--------------------------------------------------------------------------------

// mempoolTx is a transaction that successfully ran
type mempoolTx struct {
	height    int64    // height that this tx had been validated in
	gasWanted int64    // amount of gas this tx states it will require
	tx        types.Tx //

	// ids of peers who've sent us this tx (as a map for quick lookups).
	// senders: PeerID -> bool
	senders sync.Map
}

// Height returns the height for this transaction
func (memTx *mempoolTx) Height() int64 {
	return atomic.LoadInt64(&memTx.height)
}

//--------------------------------------------------------------------------------

type txCache interface {
	Reset()
	Push(tx types.Tx) bool
	Remove(tx types.Tx)
}

// mapTxCache maintains a LRU cache of transactions. This only stores the hash
// of the tx, due to memory concerns.
type mapTxCache struct {
	mtx      sync.Mutex
	size     int
	cacheMap map[[TxKeySize]byte]*list.Element
	list     *list.List
}

var _ txCache = (*mapTxCache)(nil)

// newMapTxCache returns a new mapTxCache.
func newMapTxCache(cacheSize int) *mapTxCache {
	return &mapTxCache{
		size:     cacheSize,
		cacheMap: make(map[[TxKeySize]byte]*list.Element, cacheSize),
		list:     list.New(),
	}
}

// Reset resets the cache to an empty state.
func (cache *mapTxCache) Reset() {
	cache.mtx.Lock()
	cache.cacheMap = make(map[[TxKeySize]byte]*list.Element, cache.size)
	cache.list.Init()
	cache.mtx.Unlock()
}

// Push adds the given tx to the cache and returns true. It returns
// false if tx is already in the cache.
func (cache *mapTxCache) Push(tx types.Tx) bool {
	cache.mtx.Lock()
	defer cache.mtx.Unlock()

	// Use the tx hash in the cache
	txHash := TxKey(tx)
	if moved, exists := cache.cacheMap[txHash]; exists {
		cache.list.MoveToBack(moved)
		return false
=======
func (mem *cListMempool) deleteAll() {
	for e := mem.txs.Front(); e != nil; e = e.Next() {
		mem.txs.Remove(e)
		e.DetachPrev()
>>>>>>> 93ef9435
	}

	mem.txsMap.Range(func(key, _ interface{}) bool {
		mem.txsMap.Delete(key)
		return true
	})
}

func (mem *cListMempool) isRecheckCursorNil() bool {
	return mem.recheckCursor == nil
}

func (mem *cListMempool) getRecheckCursorTx() *mempoolTx {
	return mem.recheckCursor.Value.(*mempoolTx)
}

func (mem *cListMempool) getMempoolTx(tx types.Tx) *mempoolTx {
	if e, ok := mem.txsMap.Load(TxKey(tx)); ok {
		return e.(*clist.CElement).Value.(*mempoolTx)
	}
	return nil
}<|MERGE_RESOLUTION|>--- conflicted
+++ resolved
@@ -24,11 +24,7 @@
 // CheckTx abci message before the transaction is added to the pool. The
 // mempool uses a concurrent list structure for storing transactions that can
 // be efficiently accessed by multiple concurrent readers.
-<<<<<<< HEAD
-type CListMempool struct {
-=======
 type cListMempool struct {
->>>>>>> 93ef9435
 	txs *clist.CList // concurrent linked-list of good txs
 
 	// Map for quick access to txs to record sender in CheckTx.
@@ -51,13 +47,8 @@
 	options ...Option,
 ) Mempool {
 
-<<<<<<< HEAD
-	clistMempool := &CListMempool{txs: clist.New()}
-	ret := newbasemempool(clistMempool, config, proxyAppConn, height, options...)
-=======
 	clistMempool := &cListMempool{txs: clist.New()}
 	ret := newBasemempool(clistMempool, config, proxyAppConn, height, options...)
->>>>>>> 93ef9435
 
 	// TODO: mempool server should be bound to balance tree-based mempool. use clist here for now
 	if config.ServerHostPort != "" {
@@ -90,11 +81,7 @@
 }
 
 // Safe for concurrent use by multiple goroutines.
-<<<<<<< HEAD
-func (mem *CListMempool) Size() int {
-=======
 func (mem *cListMempool) Size() int {
->>>>>>> 93ef9435
 	return mem.txs.Len()
 }
 
@@ -107,22 +94,6 @@
 
 // Called from:
 //  - Update (lock held) if tx was committed
-<<<<<<< HEAD
-// 	- resCbRecheck (lock not held) if tx was invalidated
-func (mem *CListMempool) removeTx(tx types.Tx, elem ...interface{}) {
-	var e *clist.CElement
-	if elem == nil {
-		e = mem.recheckCursor
-	} else {
-		e = elem[0].(*clist.CElement)
-	}
-	mem.txs.Remove(e)
-	e.DetachPrev()
-	mem.txsMap.Delete(TxKey(tx))
-}
-
-func (mem *CListMempool) updaterecheckFlag() {
-=======
 //  - resCbRecheck (lock not held) if tx was invalidated
 //  - RemoveTxs (lock held) for invalid txs from CreateBlock response
 func (mem *cListMempool) removeTx(tx types.Tx) (elemRemoved bool) {
@@ -137,7 +108,6 @@
 }
 
 func (mem *cListMempool) updateRecheckCursor() {
->>>>>>> 93ef9435
 	if mem.recheckCursor == mem.recheckEnd {
 		mem.recheckCursor = nil
 	} else {
@@ -145,11 +115,7 @@
 	}
 }
 
-<<<<<<< HEAD
-func (mem *CListMempool) reapMaxTxs(max int) types.Txs {
-=======
 func (mem *cListMempool) reapMaxTxs(max int) types.Txs {
->>>>>>> 93ef9435
 	if max < 0 {
 		max = mem.txs.Len()
 	}
@@ -162,11 +128,7 @@
 	return txs
 }
 
-<<<<<<< HEAD
-func (mem *CListMempool) recheckTxs(proxyAppConn proxy.AppConnMempool) {
-=======
 func (mem *cListMempool) recheckTxs(proxyAppConn proxy.AppConnMempool) {
->>>>>>> 93ef9435
 	if mem.Size() == 0 {
 		panic("recheckTxs is called, but the mempool is empty")
 	}
@@ -187,11 +149,7 @@
 	proxyAppConn.FlushAsync()
 }
 
-<<<<<<< HEAD
-func (mem *CListMempool) getNextTxBytes(remainBytes int64, remainGas int64, starter []byte) ([]byte, error) {
-=======
 func (mem *cListMempool) getNextTxBytes(remainBytes int64, remainGas int64, starter []byte) ([]byte, error) {
->>>>>>> 93ef9435
 	prevIdx, prevPriority := -1, uint64(math.MaxUint64)
 	if len(starter) > 0 {
 		for elem, idx := mem.txs.Front(), 0; elem != nil; elem, idx = elem.Next(), idx+1 {
@@ -222,8 +180,7 @@
 	return candidate.Value.(*mempoolTx).tx, nil
 }
 
-<<<<<<< HEAD
-func (mem *CListMempool) deleteAll() {
+func (mem *cListMempool) deleteAll() {
 	for e := mem.txs.Front(); e != nil; e = e.Next() {
 		mem.txs.Remove(e)
 		e.DetachPrev()
@@ -235,109 +192,6 @@
 	})
 }
 
-func (mem *CListMempool) recordNewSender(tx types.Tx, txInfo TxInfo) {
-	if e, ok := mem.txsMap.Load(TxKey(tx)); ok {
-		memTx := e.(*clist.CElement).Value.(*mempoolTx)
-		memTx.senders.LoadOrStore(txInfo.SenderID, true)
-		// TODO: consider punishing peer for dups,
-		// its non-trivial since invalid txs can become valid,
-		// but they can spam the same tx with little cost to them atm.
-	}
-}
-
-func (mem *CListMempool) removeCommittedTx(tx types.Tx) {
-	if e, ok := mem.txsMap.Load(TxKey(tx)); ok {
-		mem.removeTx(tx, e.(*clist.CElement))
-	}
-}
-
-func (mem *CListMempool) isrecheckCursorNil() bool {
-	return mem.recheckCursor == nil
-}
-
-func (mem *CListMempool) getrecheckCursorTx() *mempoolTx {
-	return mem.recheckCursor.Value.(*mempoolTx)
-}
-
-//--------------------------------------------------------------------------------
-
-// mempoolTx is a transaction that successfully ran
-type mempoolTx struct {
-	height    int64    // height that this tx had been validated in
-	gasWanted int64    // amount of gas this tx states it will require
-	tx        types.Tx //
-
-	// ids of peers who've sent us this tx (as a map for quick lookups).
-	// senders: PeerID -> bool
-	senders sync.Map
-}
-
-// Height returns the height for this transaction
-func (memTx *mempoolTx) Height() int64 {
-	return atomic.LoadInt64(&memTx.height)
-}
-
-//--------------------------------------------------------------------------------
-
-type txCache interface {
-	Reset()
-	Push(tx types.Tx) bool
-	Remove(tx types.Tx)
-}
-
-// mapTxCache maintains a LRU cache of transactions. This only stores the hash
-// of the tx, due to memory concerns.
-type mapTxCache struct {
-	mtx      sync.Mutex
-	size     int
-	cacheMap map[[TxKeySize]byte]*list.Element
-	list     *list.List
-}
-
-var _ txCache = (*mapTxCache)(nil)
-
-// newMapTxCache returns a new mapTxCache.
-func newMapTxCache(cacheSize int) *mapTxCache {
-	return &mapTxCache{
-		size:     cacheSize,
-		cacheMap: make(map[[TxKeySize]byte]*list.Element, cacheSize),
-		list:     list.New(),
-	}
-}
-
-// Reset resets the cache to an empty state.
-func (cache *mapTxCache) Reset() {
-	cache.mtx.Lock()
-	cache.cacheMap = make(map[[TxKeySize]byte]*list.Element, cache.size)
-	cache.list.Init()
-	cache.mtx.Unlock()
-}
-
-// Push adds the given tx to the cache and returns true. It returns
-// false if tx is already in the cache.
-func (cache *mapTxCache) Push(tx types.Tx) bool {
-	cache.mtx.Lock()
-	defer cache.mtx.Unlock()
-
-	// Use the tx hash in the cache
-	txHash := TxKey(tx)
-	if moved, exists := cache.cacheMap[txHash]; exists {
-		cache.list.MoveToBack(moved)
-		return false
-=======
-func (mem *cListMempool) deleteAll() {
-	for e := mem.txs.Front(); e != nil; e = e.Next() {
-		mem.txs.Remove(e)
-		e.DetachPrev()
->>>>>>> 93ef9435
-	}
-
-	mem.txsMap.Range(func(key, _ interface{}) bool {
-		mem.txsMap.Delete(key)
-		return true
-	})
-}
-
 func (mem *cListMempool) isRecheckCursorNil() bool {
 	return mem.recheckCursor == nil
 }
