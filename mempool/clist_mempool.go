package mempool

import (
	"bytes"
	"container/list"
	"crypto/sha256"
	"fmt"
	"math"
	"sync"
	"sync/atomic"

	abcix "github.com/tendermint/tendermint/abcix/types"
	cfg "github.com/tendermint/tendermint/config"
	auto "github.com/tendermint/tendermint/libs/autofile"
	"github.com/tendermint/tendermint/libs/clist"
	"github.com/tendermint/tendermint/libs/log"
	tmmath "github.com/tendermint/tendermint/libs/math"
	tmos "github.com/tendermint/tendermint/libs/os"
	"github.com/tendermint/tendermint/p2p"
	"github.com/tendermint/tendermint/proxy"
	"github.com/tendermint/tendermint/types"
)

// TxKeySize is the size of the transaction key index
const TxKeySize = sha256.Size

//--------------------------------------------------------------------------------

// CListMempool is an ordered in-memory pool for transactions before they are
// proposed in a consensus round. Transaction validity is checked using the
// CheckTx abci message before the transaction is added to the pool. The
// mempool uses a concurrent list structure for storing transactions that can
// be efficiently accessed by multiple concurrent readers.
type CListMempool struct {
	// Atomic integers
	height   int64 // the last block Update()'d to
	txsBytes int64 // total size of mempool, in bytes

	// notify listeners (ie. consensus) when txs are available
	notifiedTxsAvailable bool
	txsAvailable         chan struct{} // fires once for each height, when the mempool is not empty

	config *cfg.MempoolConfig

	// Exclusive mutex for Update method to prevent concurrent execution of
	// CheckTx or ReapMaxBytesMaxGas(ReapMaxTxs) methods.
	updateMtx sync.RWMutex
	preCheck  PreCheckFunc
	postCheck PostCheckFunc

	wal          *auto.AutoFile // a log of mempool txs
	txs          *clist.CList   // concurrent linked-list of good txs
	proxyAppConn proxy.AppConnMempool

	// Track whether we're rechecking txs.
	// These are not protected by a mutex and are expected to be mutated in
	// serial (ie. by abci responses which are called in serial).
	recheckCursor *clist.CElement // next expected response
	recheckEnd    *clist.CElement // re-checking stops here

	// Map for quick access to txs to record sender in CheckTx.
	// txsMap: txKey -> CElement
	txsMap sync.Map

	// Keep a cache of already-seen txs.
	// This reduces the pressure on the proxyApp.
	cache txCache

	logger log.Logger

	metrics *Metrics

	server *mempoolServer
}

var _ Mempool = &CListMempool{}

// CListMempoolOption sets an optional parameter on the mempool.
type CListMempoolOption func(*CListMempool)

// NewCListMempool returns a new mempool with the given configuration and connection to an application.
func NewCListMempool(
	config *cfg.MempoolConfig,
	proxyAppConn proxy.AppConnMempool,
	height int64,
	options ...CListMempoolOption,
) *CListMempool {
	mempool := &CListMempool{
		config:        config,
		proxyAppConn:  proxyAppConn,
		txs:           clist.New(),
		height:        height,
		recheckCursor: nil,
		recheckEnd:    nil,
		logger:        log.NewNopLogger(),
		metrics:       NopMetrics(),
	}
	if config.CacheSize > 0 {
		mempool.cache = newMapTxCache(config.CacheSize)
	} else {
		mempool.cache = nopTxCache{}
	}
	proxyAppConn.SetResponseCallback(mempool.globalCb)
	for _, option := range options {
		option(mempool)
	}
	// TODO: mempool server should be bound to balance tree-based mempool. use clist here for now
	if config.ServerHostPort != "" {
		server, err := newMempoolServer(config.ServerHostPort)
		if err != nil {
			panic(err)
		}
		mempool.server = server
	}
	return mempool
}

// NOTE: not thread safe - should only be called once, on startup
func (mem *CListMempool) EnableTxsAvailable() {
	mem.txsAvailable = make(chan struct{}, 1)
}

// SetLogger sets the Logger.
func (mem *CListMempool) SetLogger(l log.Logger) {
	mem.logger = l
}

// WithPreCheck sets a filter for the mempool to reject a tx if f(tx) returns
// false. This is ran before CheckTx. Only applies to the first created block.
// After that, Update overwrites the existing value.
func WithPreCheck(f PreCheckFunc) CListMempoolOption {
	return func(mem *CListMempool) { mem.preCheck = f }
}

// WithPostCheck sets a filter for the mempool to reject a tx if f(tx) returns
// false. This is ran after CheckTx. Only applies to the first created block.
// After that, Update overwrites the existing value.
func WithPostCheck(f PostCheckFunc) CListMempoolOption {
	return func(mem *CListMempool) { mem.postCheck = f }
}

// WithMetrics sets the metrics.
func WithMetrics(metrics *Metrics) CListMempoolOption {
	return func(mem *CListMempool) { mem.metrics = metrics }
}

func (mem *CListMempool) InitWAL() error {
	var (
		walDir  = mem.config.WalDir()
		walFile = walDir + "/wal"
	)

	const perm = 0700
	if err := tmos.EnsureDir(walDir, perm); err != nil {
		return err
	}

	af, err := auto.OpenAutoFile(walFile)
	if err != nil {
		return fmt.Errorf("can't open autofile %s: %w", walFile, err)
	}

	mem.wal = af
	return nil
}

func (mem *CListMempool) CloseWAL() {
	if err := mem.wal.Close(); err != nil {
		mem.logger.Error("Error closing WAL", "err", err)
	}
	mem.wal = nil
}

// Safe for concurrent use by multiple goroutines.
func (mem *CListMempool) Lock() {
	mem.updateMtx.Lock()
}

// Safe for concurrent use by multiple goroutines.
func (mem *CListMempool) Unlock() {
	mem.updateMtx.Unlock()
}

// Safe for concurrent use by multiple goroutines.
func (mem *CListMempool) Size() int {
	return mem.txs.Len()
}

// Safe for concurrent use by multiple goroutines.
func (mem *CListMempool) TxsBytes() int64 {
	return atomic.LoadInt64(&mem.txsBytes)
}

// Lock() must be help by the caller during execution.
func (mem *CListMempool) FlushAppConn() error {
	return mem.proxyAppConn.FlushSync()
}

// XXX: Unsafe! Calling Flush may leave mempool in inconsistent state.
func (mem *CListMempool) Flush() {
	mem.updateMtx.RLock()
	defer mem.updateMtx.RUnlock()

	_ = atomic.SwapInt64(&mem.txsBytes, 0)
	mem.cache.Reset()

	for e := mem.txs.Front(); e != nil; e = e.Next() {
		mem.txs.Remove(e)
		e.DetachPrev()
	}

	mem.txsMap.Range(func(key, _ interface{}) bool {
		mem.txsMap.Delete(key)
		return true
	})
}

// TxsFront returns the first transaction in the ordered list for peer
// goroutines to call .NextWait() on.
// FIXME: leaking implementation details!
//
// Safe for concurrent use by multiple goroutines.
func (mem *CListMempool) TxsFront() *clist.CElement {
	return mem.txs.Front()
}

// TxsWaitChan returns a channel to wait on transactions. It will be closed
// once the mempool is not empty (ie. the internal `mem.txs` has at least one
// element)
//
// Safe for concurrent use by multiple goroutines.
func (mem *CListMempool) TxsWaitChan() <-chan struct{} {
	return mem.txs.WaitChan()
}

// It blocks if we're waiting on Update() or Reap().
// cb: A callback from the CheckTx command.
//     It gets called from another goroutine.
// CONTRACT: Either cb will get called, or err returned.
//
// Safe for concurrent use by multiple goroutines.
func (mem *CListMempool) CheckTx(tx types.Tx, cb func(*abcix.Response), txInfo TxInfo) error {
	mem.updateMtx.RLock()
	// use defer to unlock mutex because application (*local client*) might panic
	defer mem.updateMtx.RUnlock()

	txSize := len(tx)

	if err := mem.isFull(txSize); err != nil {
		return err
	}

	// The size of the corresponding TxMessage
	// can't be larger than the maxMsgSize, otherwise we can't
	// relay it to peers.
	if txSize > mem.config.MaxTxBytes {
		return ErrTxTooLarge{mem.config.MaxTxBytes, txSize}
	}

	if mem.preCheck != nil {
		if err := mem.preCheck(tx); err != nil {
			return ErrPreCheck{err}
		}
	}

	// CACHE
	if !mem.cache.Push(tx) {
		// Record a new sender for a tx we've already seen.
		// Note it's possible a tx is still in the cache but no longer in the mempool
		// (eg. after committing a block, txs are removed from mempool but not cache),
		// so we only record the sender for txs still in the mempool.
		if e, ok := mem.txsMap.Load(TxKey(tx)); ok {
			memTx := e.(*clist.CElement).Value.(*mempoolTx)
			memTx.senders.LoadOrStore(txInfo.SenderID, true)
			// TODO: consider punishing peer for dups,
			// its non-trivial since invalid txs can become valid,
			// but they can spam the same tx with little cost to them atm.

		}

		return ErrTxInCache
	}
	// END CACHE

	// WAL
	if mem.wal != nil {
		// TODO: Notify administrators when WAL fails
		_, err := mem.wal.Write([]byte(tx))
		if err != nil {
			mem.logger.Error("Error writing to WAL", "err", err)
		}
		_, err = mem.wal.Write([]byte("\n"))
		if err != nil {
			mem.logger.Error("Error writing to WAL", "err", err)
		}
	}
	// END WAL

	// NOTE: proxyAppConn may error if tx buffer is full
	if err := mem.proxyAppConn.Error(); err != nil {
		return err
	}

	reqRes := mem.proxyAppConn.CheckTxAsync(abcix.RequestCheckTx{Tx: tx})
	reqRes.SetCallback(mem.reqResCb(tx, txInfo.SenderID, txInfo.SenderP2PID, cb))

	return nil
}

// Global callback that will be called after every ABCI response.
// Having a single global callback avoids needing to set a callback for each request.
// However, processing the checkTx response requires the peerID (so we can track which txs we heard from who),
// and peerID is not included in the ABCI request, so we have to set request-specific callbacks that
// include this information. If we're not in the midst of a recheck, this function will just return,
// so the request specific callback can do the work.
//
// When rechecking, we don't need the peerID, so the recheck callback happens
// here.
func (mem *CListMempool) globalCb(req *abcix.Request, res *abcix.Response) {
	if mem.recheckCursor == nil {
		return
	}

	mem.metrics.RecheckTimes.Add(1)
	mem.resCbRecheck(req, res)

	// update metrics
	mem.metrics.Size.Set(float64(mem.Size()))
}

// Request specific callback that should be set on individual reqRes objects
// to incorporate local information when processing the response.
// This allows us to track the peer that sent us this tx, so we can avoid sending it back to them.
// NOTE: alternatively, we could include this information in the ABCI request itself.
//
// External callers of CheckTx, like the RPC, can also pass an externalCb through here that is called
// when all other response processing is complete.
//
// Used in CheckTx to record PeerID who sent us the tx.
func (mem *CListMempool) reqResCb(
	tx []byte,
	peerID uint16,
	peerP2PID p2p.ID,
	externalCb func(*abcix.Response),
) func(res *abcix.Response) {
	return func(res *abcix.Response) {
		if mem.recheckCursor != nil {
			// this should never happen
			panic("recheck cursor is not nil in reqResCb")
		}

		mem.resCbFirstTime(tx, peerID, peerP2PID, res)

		// update metrics
		mem.metrics.Size.Set(float64(mem.Size()))

		// passed in by the caller of CheckTx, eg. the RPC
		if externalCb != nil {
			externalCb(res)
		}
	}
}

// Called from:
//  - resCbFirstTime (lock not held) if tx is valid
func (mem *CListMempool) addTx(memTx *mempoolTx, priority uint64) {
	e := mem.txs.PushBackWithPriority(memTx, priority)
	mem.txsMap.Store(TxKey(memTx.tx), e)
	atomic.AddInt64(&mem.txsBytes, int64(len(memTx.tx)))
	mem.metrics.TxSizeBytes.Observe(float64(len(memTx.tx)))
}

// Called from:
//  - Update (lock held) if tx was committed
// 	- resCbRecheck (lock not held) if tx was invalidated
func (mem *CListMempool) removeTx(tx types.Tx, elem *clist.CElement, removeFromCache bool) {
	mem.txs.Remove(elem)
	elem.DetachPrev()
	mem.txsMap.Delete(TxKey(tx))
	atomic.AddInt64(&mem.txsBytes, int64(-len(tx)))

	if removeFromCache {
		mem.cache.Remove(tx)
	}
}

// RemoveTxByKey removes a transaction from the mempool by its TxKey index.
func (mem *CListMempool) RemoveTxByKey(txKey [TxKeySize]byte, removeFromCache bool) {
	if e, ok := mem.txsMap.Load(txKey); ok {
		memTx := e.(*clist.CElement).Value.(*mempoolTx)
		if memTx != nil {
			mem.removeTx(memTx.tx, e.(*clist.CElement), removeFromCache)
		}
	}
}

func (mem *CListMempool) isFull(txSize int) error {
	var (
		memSize  = mem.Size()
		txsBytes = mem.TxsBytes()
	)

	if memSize >= mem.config.Size || int64(txSize)+txsBytes > mem.config.MaxTxsBytes {
		return ErrMempoolIsFull{
			memSize, mem.config.Size,
			txsBytes, mem.config.MaxTxsBytes,
		}
	}

	return nil
}

// callback, which is called after the app checked the tx for the first time.
//
// The case where the app checks the tx for the second and subsequent times is
// handled by the resCbRecheck callback.
func (mem *CListMempool) resCbFirstTime(
	tx []byte,
	peerID uint16,
	peerP2PID p2p.ID,
	res *abcix.Response,
) {
	switch r := res.Value.(type) {
	case *abcix.Response_CheckTx:
		var postCheckErr error
		if mem.postCheck != nil {
			postCheckErr = mem.postCheck(tx, r.CheckTx)
		}
		if (r.CheckTx.Code == abcix.CodeTypeOK) && postCheckErr == nil {
			// Check mempool isn't full again to reduce the chance of exceeding the
			// limits.
			if err := mem.isFull(len(tx)); err != nil {
				// remove from cache (mempool might have a space later)
				mem.cache.Remove(tx)
				mem.logger.Error(err.Error())
				return
			}

			memTx := &mempoolTx{
				height:    mem.height,
				gasWanted: r.CheckTx.GasWanted,
				tx:        tx,
			}
			memTx.senders.Store(peerID, true)
<<<<<<< HEAD
			mem.addTx(memTx, r.CheckTx.Priority) // TODO get priority from cb
=======
			mem.addTx(memTx, r.CheckTx.Priority)
>>>>>>> 5bbe8498
			mem.logger.Info("Added good transaction",
				"tx", txID(tx),
				"res", r,
				"height", memTx.height,
				"total", mem.Size(),
			)
			mem.notifyTxsAvailable()
		} else {
			// ignore bad transaction
			mem.logger.Info("Rejected bad transaction",
				"tx", txID(tx), "peerID", peerP2PID, "res", r, "err", postCheckErr)
			mem.metrics.FailedTxs.Add(1)
			// remove from cache (it might be good later)
			mem.cache.Remove(tx)
		}
	default:
		// ignore other messages
	}
}

// callback, which is called after the app rechecked the tx.
//
// The case where the app checks the tx for the first time is handled by the
// resCbFirstTime callback.
func (mem *CListMempool) resCbRecheck(req *abcix.Request, res *abcix.Response) {
	switch r := res.Value.(type) {
	case *abcix.Response_CheckTx:
		tx := req.GetCheckTx().Tx
		memTx := mem.recheckCursor.Value.(*mempoolTx)
		if !bytes.Equal(tx, memTx.tx) {
			panic(fmt.Sprintf(
				"Unexpected tx response from proxy during recheck\nExpected %X, got %X",
				memTx.tx,
				tx))
		}
		var postCheckErr error
		if mem.postCheck != nil {
			postCheckErr = mem.postCheck(tx, r.CheckTx)
		}
		if (r.CheckTx.Code == abcix.CodeTypeOK) && postCheckErr == nil {
			// Good, nothing to do.
		} else {
			// Tx became invalidated due to newly committed block.
			mem.logger.Info("Tx is no longer valid", "tx", txID(tx), "res", r, "err", postCheckErr)
			// NOTE: we remove tx from the cache because it might be good later
			mem.removeTx(tx, mem.recheckCursor, true)
		}
		if mem.recheckCursor == mem.recheckEnd {
			mem.recheckCursor = nil
		} else {
			mem.recheckCursor = mem.recheckCursor.Next()
		}
		if mem.recheckCursor == nil {
			// Done!
			mem.logger.Info("Done rechecking txs")

			// incase the recheck removed all txs
			if mem.Size() > 0 {
				mem.notifyTxsAvailable()
			}
		}
	default:
		// ignore other messages
	}
}

// Safe for concurrent use by multiple goroutines.
func (mem *CListMempool) TxsAvailable() <-chan struct{} {
	return mem.txsAvailable
}

func (mem *CListMempool) notifyTxsAvailable() {
	if mem.Size() == 0 {
		panic("notified txs available but mempool is empty!")
	}
	if mem.txsAvailable != nil && !mem.notifiedTxsAvailable {
		// channel cap is 1, so this will send once
		mem.notifiedTxsAvailable = true
		select {
		case mem.txsAvailable <- struct{}{}:
		default:
		}
	}
}

// Safe for concurrent use by multiple goroutines.
func (mem *CListMempool) ReapMaxBytesMaxGas(maxBytes, maxGas int64) types.Txs {
	mem.updateMtx.RLock()
	defer mem.updateMtx.RUnlock()

	var (
		totalBytes int64
		totalGas   int64
	)
	// TODO: we will get a performance boost if we have a good estimate of avg
	// size per tx, and set the initial capacity based off of that.
	// txs := make([]types.Tx, 0, tmmath.MinInt(mem.txs.Len(), max/mem.avgTxSize))
	txs := make([]types.Tx, 0, mem.txs.Len())
	for e := mem.txs.Front(); e != nil; e = e.Next() {
		memTx := e.Value.(*mempoolTx)
		// Check total size requirement
		if maxBytes > -1 && totalBytes+int64(len(memTx.tx)) > maxBytes {
			return txs
		}
		totalBytes += int64(len(memTx.tx))
		// Check total gas requirement.
		// If maxGas is negative, skip this check.
		// Since newTotalGas < masGas, which
		// must be non-negative, it follows that this won't overflow.
		newTotalGas := totalGas + memTx.gasWanted
		if maxGas > -1 && newTotalGas > maxGas {
			return txs
		}
		totalGas = newTotalGas
		txs = append(txs, memTx.tx)
	}
	return txs
}

// Safe for concurrent use by multiple goroutines.
func (mem *CListMempool) ReapMaxTxs(max int) types.Txs {
	mem.updateMtx.RLock()
	defer mem.updateMtx.RUnlock()

	if max < 0 {
		max = mem.txs.Len()
	}

	txs := make([]types.Tx, 0, tmmath.MinInt(mem.txs.Len(), max))
	for e := mem.txs.Front(); e != nil && len(txs) <= max; e = e.Next() {
		memTx := e.Value.(*mempoolTx)
		txs = append(txs, memTx.tx)
	}
	return txs
}

// Lock() must be help by the caller during execution.
func (mem *CListMempool) Update(
	height int64,
	txs types.Txs,
	deliverTxResponses []*abcix.ResponseDeliverTx,
	preCheck PreCheckFunc,
	postCheck PostCheckFunc,
) error {
	// Set height
	mem.height = height
	mem.notifiedTxsAvailable = false

	if preCheck != nil {
		mem.preCheck = preCheck
	}
	if postCheck != nil {
		mem.postCheck = postCheck
	}

	for i, tx := range txs {
		if deliverTxResponses[i].Code == abcix.CodeTypeOK {
			// Add valid committed tx to the cache (if missing).
			_ = mem.cache.Push(tx)
		} else {
			// Allow invalid transactions to be resubmitted.
			mem.cache.Remove(tx)
		}

		// Remove committed tx from the mempool.
		//
		// Note an evil proposer can drop valid txs!
		// Mempool before:
		//   100 -> 101 -> 102
		// Block, proposed by an evil proposer:
		//   101 -> 102
		// Mempool after:
		//   100
		// https://github.com/tendermint/tendermint/issues/3322.
		if e, ok := mem.txsMap.Load(TxKey(tx)); ok {
			mem.removeTx(tx, e.(*clist.CElement), false)
		}
	}

	// Either recheck non-committed txs to see if they became invalid
	// or just notify there're some txs left.
	if mem.Size() > 0 {
		if mem.config.Recheck {
			mem.logger.Info("Recheck txs", "numtxs", mem.Size(), "height", height)
			mem.recheckTxs()
			// At this point, mem.txs are being rechecked.
			// mem.recheckCursor re-scans mem.txs and possibly removes some txs.
			// Before mem.Reap(), we should wait for mem.recheckCursor to be nil.
		} else {
			mem.notifyTxsAvailable()
		}
	}

	// Update metrics
	mem.metrics.Size.Set(float64(mem.Size()))

	return nil
}

func (mem *CListMempool) recheckTxs() {
	if mem.Size() == 0 {
		panic("recheckTxs is called, but the mempool is empty")
	}

	mem.recheckCursor = mem.txs.Front()
	mem.recheckEnd = mem.txs.Back()

	// Push txs to proxyAppConn
	// NOTE: globalCb may be called concurrently.
	for e := mem.txs.Front(); e != nil; e = e.Next() {
		memTx := e.Value.(*mempoolTx)
		mem.proxyAppConn.CheckTxAsync(abcix.RequestCheckTx{
			Tx:   memTx.tx,
			Type: abcix.CheckTxType_Recheck,
		})
	}

	mem.proxyAppConn.FlushAsync()
}

<<<<<<< HEAD
// GetNextTxBytes() finds satisfied tx with two iterations which cost O(N) time, will be optimized with balance tree
// or other technics to reduce the time complexity to O(logN) or even O(1)
=======
// GetNextTxBytes finds satisfied tx with two iterations which cost O(N) time, will be optimized with balance tree
// or other techniques to reduce the time complexity to O(logN) or even O(1)
>>>>>>> 5bbe8498
func (mem *CListMempool) GetNextTxBytes(remainBytes int64, remainGas int64, starter []byte) ([]byte, error) {

	mem.updateMtx.RLock()
	defer mem.updateMtx.RUnlock()

<<<<<<< HEAD
	var lastElem *clist.CElement
	maxPriority := math.Inf(1)
	if len(starter) > 0 {
		for elem := mem.txs.Front(); elem != nil; elem = elem.Next() {
			if bytes.Equal(elem.Value.(*mempoolTx).tx, starter) {
				lastElem = elem
				maxPriority = float64(elem.Priority)
=======
	prevIdx, prevPriority := -1, uint64(math.MaxUint64)
	if len(starter) > 0 {
		for elem, idx := mem.txs.Front(), 0; elem != nil; elem, idx = elem.Next(), idx+1 {
			if bytes.Equal(elem.Value.(*mempoolTx).tx, starter) {
				prevIdx = idx
				prevPriority = elem.Priority
>>>>>>> 5bbe8498
				break
			}
		}
	}

	var candidate *clist.CElement
<<<<<<< HEAD
	samePriorityAvailable := false
	for elem := mem.txs.Front(); elem != nil; elem = elem.Next() {
		mTx := elem.Value.(*mempoolTx)
		if elem == lastElem {
			// Have passed starter, now can mark element with same priority as candidate
			samePriorityAvailable = true
			continue
		}
		if mTx.gasWanted > remainGas || int64(len(mTx.tx)) > remainBytes {
			continue
		}
		if float64(elem.Priority) < maxPriority || (float64(elem.Priority) == maxPriority && samePriorityAvailable) {
			if candidate == nil || elem.Priority > candidate.Priority {
				candidate = elem
			}
=======
	for elem, idx := mem.txs.Front(), 0; elem != nil; elem, idx = elem.Next(), idx+1 {
		mTx := elem.Value.(*mempoolTx)
		if (mTx.gasWanted > remainGas || int64(len(mTx.tx)) > remainBytes) || // tx requirement not met
			(elem.Priority > prevPriority) || // higher priority should have been iterated before
			(elem.Priority == prevPriority && idx <= prevIdx) { // equal priority but already sent
			continue
		}
		if candidate == nil || elem.Priority > candidate.Priority {
			candidate = elem
>>>>>>> 5bbe8498
		}
	}
	if candidate == nil {
		// Target tx not found
		return nil, nil
	}
	return candidate.Value.(*mempoolTx).tx, nil
}

//--------------------------------------------------------------------------------

// mempoolTx is a transaction that successfully ran
type mempoolTx struct {
	height    int64    // height that this tx had been validated in
	gasWanted int64    // amount of gas this tx states it will require
	tx        types.Tx //

	// ids of peers who've sent us this tx (as a map for quick lookups).
	// senders: PeerID -> bool
	senders sync.Map
}

// Height returns the height for this transaction
func (memTx *mempoolTx) Height() int64 {
	return atomic.LoadInt64(&memTx.height)
}

//--------------------------------------------------------------------------------

type txCache interface {
	Reset()
	Push(tx types.Tx) bool
	Remove(tx types.Tx)
}

// mapTxCache maintains a LRU cache of transactions. This only stores the hash
// of the tx, due to memory concerns.
type mapTxCache struct {
	mtx      sync.Mutex
	size     int
	cacheMap map[[TxKeySize]byte]*list.Element
	list     *list.List
}

var _ txCache = (*mapTxCache)(nil)

// newMapTxCache returns a new mapTxCache.
func newMapTxCache(cacheSize int) *mapTxCache {
	return &mapTxCache{
		size:     cacheSize,
		cacheMap: make(map[[TxKeySize]byte]*list.Element, cacheSize),
		list:     list.New(),
	}
}

// Reset resets the cache to an empty state.
func (cache *mapTxCache) Reset() {
	cache.mtx.Lock()
	cache.cacheMap = make(map[[TxKeySize]byte]*list.Element, cache.size)
	cache.list.Init()
	cache.mtx.Unlock()
}

// Push adds the given tx to the cache and returns true. It returns
// false if tx is already in the cache.
func (cache *mapTxCache) Push(tx types.Tx) bool {
	cache.mtx.Lock()
	defer cache.mtx.Unlock()

	// Use the tx hash in the cache
	txHash := TxKey(tx)
	if moved, exists := cache.cacheMap[txHash]; exists {
		cache.list.MoveToBack(moved)
		return false
	}

	if cache.list.Len() >= cache.size {
		popped := cache.list.Front()
		if popped != nil {
			poppedTxHash := popped.Value.([TxKeySize]byte)
			delete(cache.cacheMap, poppedTxHash)
			cache.list.Remove(popped)
		}
	}
	e := cache.list.PushBack(txHash)
	cache.cacheMap[txHash] = e
	return true
}

// Remove removes the given tx from the cache.
func (cache *mapTxCache) Remove(tx types.Tx) {
	cache.mtx.Lock()
	txHash := TxKey(tx)
	popped := cache.cacheMap[txHash]
	delete(cache.cacheMap, txHash)
	if popped != nil {
		cache.list.Remove(popped)
	}

	cache.mtx.Unlock()
}

type nopTxCache struct{}

var _ txCache = (*nopTxCache)(nil)

func (nopTxCache) Reset()             {}
func (nopTxCache) Push(types.Tx) bool { return true }
func (nopTxCache) Remove(types.Tx)    {}

//--------------------------------------------------------------------------------

// TxKey is the fixed length array hash used as the key in maps.
func TxKey(tx types.Tx) [TxKeySize]byte {
	return sha256.Sum256(tx)
}

// txID is the hex encoded hash of the bytes as a types.Tx.
func txID(tx []byte) string {
	return fmt.Sprintf("%X", types.Tx(tx).Hash())
}<|MERGE_RESOLUTION|>--- conflicted
+++ resolved
@@ -442,11 +442,7 @@
 				tx:        tx,
 			}
 			memTx.senders.Store(peerID, true)
-<<<<<<< HEAD
-			mem.addTx(memTx, r.CheckTx.Priority) // TODO get priority from cb
-=======
 			mem.addTx(memTx, r.CheckTx.Priority)
->>>>>>> 5bbe8498
 			mem.logger.Info("Added good transaction",
 				"tx", txID(tx),
 				"res", r,
@@ -667,57 +663,25 @@
 	mem.proxyAppConn.FlushAsync()
 }
 
-<<<<<<< HEAD
-// GetNextTxBytes() finds satisfied tx with two iterations which cost O(N) time, will be optimized with balance tree
-// or other technics to reduce the time complexity to O(logN) or even O(1)
-=======
 // GetNextTxBytes finds satisfied tx with two iterations which cost O(N) time, will be optimized with balance tree
 // or other techniques to reduce the time complexity to O(logN) or even O(1)
->>>>>>> 5bbe8498
 func (mem *CListMempool) GetNextTxBytes(remainBytes int64, remainGas int64, starter []byte) ([]byte, error) {
 
 	mem.updateMtx.RLock()
 	defer mem.updateMtx.RUnlock()
 
-<<<<<<< HEAD
-	var lastElem *clist.CElement
-	maxPriority := math.Inf(1)
-	if len(starter) > 0 {
-		for elem := mem.txs.Front(); elem != nil; elem = elem.Next() {
-			if bytes.Equal(elem.Value.(*mempoolTx).tx, starter) {
-				lastElem = elem
-				maxPriority = float64(elem.Priority)
-=======
 	prevIdx, prevPriority := -1, uint64(math.MaxUint64)
 	if len(starter) > 0 {
 		for elem, idx := mem.txs.Front(), 0; elem != nil; elem, idx = elem.Next(), idx+1 {
 			if bytes.Equal(elem.Value.(*mempoolTx).tx, starter) {
 				prevIdx = idx
 				prevPriority = elem.Priority
->>>>>>> 5bbe8498
 				break
 			}
 		}
 	}
 
 	var candidate *clist.CElement
-<<<<<<< HEAD
-	samePriorityAvailable := false
-	for elem := mem.txs.Front(); elem != nil; elem = elem.Next() {
-		mTx := elem.Value.(*mempoolTx)
-		if elem == lastElem {
-			// Have passed starter, now can mark element with same priority as candidate
-			samePriorityAvailable = true
-			continue
-		}
-		if mTx.gasWanted > remainGas || int64(len(mTx.tx)) > remainBytes {
-			continue
-		}
-		if float64(elem.Priority) < maxPriority || (float64(elem.Priority) == maxPriority && samePriorityAvailable) {
-			if candidate == nil || elem.Priority > candidate.Priority {
-				candidate = elem
-			}
-=======
 	for elem, idx := mem.txs.Front(), 0; elem != nil; elem, idx = elem.Next(), idx+1 {
 		mTx := elem.Value.(*mempoolTx)
 		if (mTx.gasWanted > remainGas || int64(len(mTx.tx)) > remainBytes) || // tx requirement not met
@@ -727,7 +691,6 @@
 		}
 		if candidate == nil || elem.Priority > candidate.Priority {
 			candidate = elem
->>>>>>> 5bbe8498
 		}
 	}
 	if candidate == nil {
