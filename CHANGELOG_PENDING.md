--- conflicted
+++ resolved
@@ -26,7 +26,6 @@
       - multisig: type `PubKeyMultisigThreshold` is now `PubKey`
 
   - [evidence] \#4725 Remove `Pubkey` from DuplicateVoteEvidence
-<<<<<<< HEAD
   - [lite] \#4760 Remove lite package
   - [privval] \#4582 `round` in private_validator_state.json is no longer a string in json.
   - [script] \#4733 Transition Wal2json & json2Wal scripts to work with protobuf
@@ -42,9 +41,7 @@
   - [types] \#4582 Proposal: `POLRound` & `Round` are now int32
   - [types] \#4582 Block: `Round` is now int32
   - [types] \#4680 `ConsensusParams`, `BlockParams`, `EvidenceParams`, `ValidatorParams` & `HashedParams` are now protobuf types
-=======
   - [rpc] [\#4792](https://github.com/tendermint/tendermint/pull/4792) `/validators` are now sorted by voting power (@melekes)
->>>>>>> 81c2798d
 
 - Apps
 
