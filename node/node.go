package node

import (
	"bytes"
	"context"
	"fmt"
	"net"
	"net/http"
	_ "net/http/pprof"
	"os"
	"strings"
	"time"

	"github.com/pkg/errors"
	"github.com/prometheus/client_golang/prometheus"
	"github.com/prometheus/client_golang/prometheus/promhttp"
	"github.com/rs/cors"

	amino "github.com/tendermint/go-amino"
	abci "github.com/tendermint/tendermint/abci/types"
	"github.com/tendermint/tendermint/blockchain"
	bc "github.com/tendermint/tendermint/blockchain"
	bcexp "github.com/tendermint/tendermint/blockchainexp"
	cfg "github.com/tendermint/tendermint/config"
	"github.com/tendermint/tendermint/consensus"
	cs "github.com/tendermint/tendermint/consensus"
	"github.com/tendermint/tendermint/crypto/ed25519"
	"github.com/tendermint/tendermint/evidence"
	cmn "github.com/tendermint/tendermint/libs/common"
	dbm "github.com/tendermint/tendermint/libs/db"
	"github.com/tendermint/tendermint/libs/log"
	tmpubsub "github.com/tendermint/tendermint/libs/pubsub"
	mempl "github.com/tendermint/tendermint/mempool"
	"github.com/tendermint/tendermint/p2p"
	"github.com/tendermint/tendermint/p2p/pex"
	"github.com/tendermint/tendermint/privval"
	"github.com/tendermint/tendermint/proxy"
	rpccore "github.com/tendermint/tendermint/rpc/core"
	ctypes "github.com/tendermint/tendermint/rpc/core/types"
	grpccore "github.com/tendermint/tendermint/rpc/grpc"
	rpcserver "github.com/tendermint/tendermint/rpc/lib/server"
	sm "github.com/tendermint/tendermint/state"
	"github.com/tendermint/tendermint/state/txindex"
	"github.com/tendermint/tendermint/state/txindex/kv"
	"github.com/tendermint/tendermint/state/txindex/null"
	"github.com/tendermint/tendermint/tmstore"
	"github.com/tendermint/tendermint/types"
	tmtime "github.com/tendermint/tendermint/types/time"
	"github.com/tendermint/tendermint/version"
)

//------------------------------------------------------------------------------

// DBContext specifies config information for loading a new DB.
type DBContext struct {
	ID     string
	Config *cfg.Config
}

// DBProvider takes a DBContext and returns an instantiated DB.
type DBProvider func(*DBContext) (dbm.DB, error)

// DefaultDBProvider returns a database using the DBBackend and DBDir
// specified in the ctx.Config.
func DefaultDBProvider(ctx *DBContext) (dbm.DB, error) {
	dbType := dbm.DBBackendType(ctx.Config.DBBackend)
	return dbm.NewDB(ctx.ID, dbType, ctx.Config.DBDir()), nil
}

// GenesisDocProvider returns a GenesisDoc.
// It allows the GenesisDoc to be pulled from sources other than the
// filesystem, for instance from a distributed key-value store cluster.
type GenesisDocProvider func() (*types.GenesisDoc, error)

// DefaultGenesisDocProviderFunc returns a GenesisDocProvider that loads
// the GenesisDoc from the config.GenesisFile() on the filesystem.
func DefaultGenesisDocProviderFunc(config *cfg.Config) GenesisDocProvider {
	return func() (*types.GenesisDoc, error) {
		return types.GenesisDocFromFile(config.GenesisFile())
	}
}

// NodeProvider takes a config and a logger and returns a ready to go Node.
type NodeProvider func(*cfg.Config, log.Logger) (*Node, error)

// DefaultNewNode returns a Tendermint node with default settings for the
// PrivValidator, ClientCreator, GenesisDoc, and DBProvider.
// It implements NodeProvider.
func DefaultNewNode(config *cfg.Config, logger log.Logger) (*Node, error) {
	// Generate node PrivKey
	nodeKey, err := p2p.LoadOrGenNodeKey(config.NodeKeyFile())
	if err != nil {
		return nil, err
	}

	// Convert old PrivValidator if it exists.
	oldPrivVal := config.OldPrivValidatorFile()
	newPrivValKey := config.PrivValidatorKeyFile()
	newPrivValState := config.PrivValidatorStateFile()
	if _, err := os.Stat(oldPrivVal); !os.IsNotExist(err) {
		oldPV, err := privval.LoadOldFilePV(oldPrivVal)
		if err != nil {
			return nil, fmt.Errorf("error reading OldPrivValidator from %v: %v\n", oldPrivVal, err)
		}
		logger.Info("Upgrading PrivValidator file",
			"old", oldPrivVal,
			"newKey", newPrivValKey,
			"newState", newPrivValState,
		)
		oldPV.Upgrade(newPrivValKey, newPrivValState)
	}

	return NewNode(config,
		privval.LoadOrGenFilePV(newPrivValKey, newPrivValState),
		nodeKey,
		proxy.DefaultClientCreator(config.ProxyApp, config.ABCI, config.DBDir()),
		DefaultGenesisDocProviderFunc(config),
		DefaultDBProvider,
		DefaultMetricsProvider(config.Instrumentation),
		logger,
	)
}

// MetricsProvider returns a consensus, p2p and mempool Metrics.
type MetricsProvider func(chainID string) (*cs.Metrics, *p2p.Metrics, *mempl.Metrics, *sm.Metrics)

// DefaultMetricsProvider returns Metrics build using Prometheus client library
// if Prometheus is enabled. Otherwise, it returns no-op Metrics.
func DefaultMetricsProvider(config *cfg.InstrumentationConfig) MetricsProvider {
	return func(chainID string) (*cs.Metrics, *p2p.Metrics, *mempl.Metrics, *sm.Metrics) {
		if config.Prometheus {
			return cs.PrometheusMetrics(config.Namespace, "chain_id", chainID),
				p2p.PrometheusMetrics(config.Namespace, "chain_id", chainID),
				mempl.PrometheusMetrics(config.Namespace, "chain_id", chainID),
				sm.PrometheusMetrics(config.Namespace, "chain_id", chainID)
		}
		return cs.NopMetrics(), p2p.NopMetrics(), mempl.NopMetrics(), sm.NopMetrics()
	}
}

//------------------------------------------------------------------------------

// Node is the highest level interface to a full Tendermint node.
// It includes all configuration information and running services.
type Node struct {
	cmn.BaseService

	// config
	config        *cfg.Config
	genesisDoc    *types.GenesisDoc   // initial validator set
	privValidator types.PrivValidator // local node's validator key

	// network
	transport   *p2p.MultiplexTransport
	sw          *p2p.Switch  // p2p connections
	addrBook    pex.AddrBook // known peers
	nodeInfo    p2p.NodeInfo
	nodeKey     *p2p.NodeKey // our node privkey
	isListening bool

	// services
	eventBus         *types.EventBus // pub/sub for services
	stateDB          dbm.DB
<<<<<<< HEAD
	blockStore       *tmstore.BlockStore    // store the blockchain to disk
	bcReactor        p2p.Reactor            // for fast-syncing
	mempoolReactor   *mempl.MempoolReactor  // for gossipping transactions
=======
	blockStore       *bc.BlockStore        // store the blockchain to disk
	bcReactor        *bc.BlockchainReactor // for fast-syncing
	mempoolReactor   *mempl.Reactor        // for gossipping transactions
	mempool          mempl.Mempool
>>>>>>> ed18ffdc
	consensusState   *cs.ConsensusState     // latest consensus state
	consensusReactor *cs.ConsensusReactor   // for participating in the consensus
	pexReactor       *pex.PEXReactor        // for exchanging peer addresses
	evidencePool     *evidence.EvidencePool // tracking evidence
	proxyApp         proxy.AppConns         // connection to the application
	rpcListeners     []net.Listener         // rpc servers
	txIndexer        txindex.TxIndexer
	indexerService   *txindex.IndexerService
	prometheusSrv    *http.Server
}

func initDBs(config *cfg.Config, dbProvider DBProvider) (blockStore *bc.BlockStore, stateDB dbm.DB, err error) {
	var blockStoreDB dbm.DB
	blockStoreDB, err = dbProvider(&DBContext{"blockstore", config})
	if err != nil {
		return
	}
<<<<<<< HEAD
	blockStore := tmstore.NewBlockStore(blockStoreDB)
=======
	blockStore = bc.NewBlockStore(blockStoreDB)
>>>>>>> ed18ffdc

	stateDB, err = dbProvider(&DBContext{"state", config})
	if err != nil {
		return
	}

	return
}

func createAndStartProxyAppConns(clientCreator proxy.ClientCreator, logger log.Logger) (proxy.AppConns, error) {
	proxyApp := proxy.NewAppConns(clientCreator)
	proxyApp.SetLogger(logger.With("module", "proxy"))
	if err := proxyApp.Start(); err != nil {
		return nil, fmt.Errorf("error starting proxy app connections: %v", err)
	}
	return proxyApp, nil
}

func createAndStartEventBus(logger log.Logger) (*types.EventBus, error) {
	eventBus := types.NewEventBus()
	eventBus.SetLogger(logger.With("module", "events"))
	if err := eventBus.Start(); err != nil {
		return nil, err
	}
	return eventBus, nil
}

func createAndStartIndexerService(config *cfg.Config, dbProvider DBProvider,
	eventBus *types.EventBus, logger log.Logger) (*txindex.IndexerService, txindex.TxIndexer, error) {

	var txIndexer txindex.TxIndexer
	switch config.TxIndex.Indexer {
	case "kv":
		store, err := dbProvider(&DBContext{"tx_index", config})
		if err != nil {
			return nil, nil, err
		}
		if config.TxIndex.IndexTags != "" {
			txIndexer = kv.NewTxIndex(store, kv.IndexTags(splitAndTrimEmpty(config.TxIndex.IndexTags, ",", " ")))
		} else if config.TxIndex.IndexAllTags {
			txIndexer = kv.NewTxIndex(store, kv.IndexAllTags())
		} else {
			txIndexer = kv.NewTxIndex(store)
		}
	default:
		txIndexer = &null.TxIndex{}
	}

	indexerService := txindex.NewIndexerService(txIndexer, eventBus)
	indexerService.SetLogger(logger.With("module", "txindex"))
	if err := indexerService.Start(); err != nil {
		return nil, nil, err
	}
	return indexerService, txIndexer, nil
}

func doHandshake(stateDB dbm.DB, state sm.State, blockStore sm.BlockStore,
	genDoc *types.GenesisDoc, eventBus *types.EventBus, proxyApp proxy.AppConns, consensusLogger log.Logger) error {

	handshaker := cs.NewHandshaker(stateDB, state, blockStore, genDoc)
	handshaker.SetLogger(consensusLogger)
	handshaker.SetEventBus(eventBus)
	if err := handshaker.Handshake(proxyApp); err != nil {
		return fmt.Errorf("error during handshake: %v", err)
	}
	return nil
}

func logNodeStartupInfo(state sm.State, privValidator types.PrivValidator, logger,
	consensusLogger log.Logger) {

	// Log the version info.
	logger.Info("Version info",
		"software", version.TMCoreSemVer,
		"block", version.BlockProtocol,
		"p2p", version.P2PProtocol,
	)

	// If the state and software differ in block version, at least log it.
	if state.Version.Consensus.Block != version.BlockProtocol {
		logger.Info("Software and state have different block protocols",
			"software", version.BlockProtocol,
			"state", state.Version.Consensus.Block,
		)
	}

	pubKey := privValidator.GetPubKey()
	addr := pubKey.Address()
	// Log whether this node is a validator or an observer
	if state.Validators.HasAddress(addr) {
		consensusLogger.Info("This node is a validator", "addr", addr, "pubKey", pubKey)
	} else {
		consensusLogger.Info("This node is not a validator", "addr", addr, "pubKey", pubKey)
	}
}

func onlyValidatorIsUs(state sm.State, privVal types.PrivValidator) bool {
	if state.Validators.Size() > 1 {
		return false
	}
	addr, _ := state.Validators.GetByIndex(0)
	return bytes.Equal(privVal.GetPubKey().Address(), addr)
}

func createMempoolAndMempoolReactor(config *cfg.Config, proxyApp proxy.AppConns,
	state sm.State, memplMetrics *mempl.Metrics, logger log.Logger) (*mempl.Reactor, *mempl.CListMempool) {

	mempool := mempl.NewCListMempool(
		config.Mempool,
		proxyApp.Mempool(),
		state.LastBlockHeight,
		mempl.WithMetrics(memplMetrics),
		mempl.WithPreCheck(sm.TxPreCheck(state)),
		mempl.WithPostCheck(sm.TxPostCheck(state)),
	)
	mempoolLogger := logger.With("module", "mempool")
	mempoolReactor := mempl.NewReactor(config.Mempool, mempool)
	mempoolReactor.SetLogger(mempoolLogger)

	if config.Consensus.WaitForTxs() {
		mempool.EnableTxsAvailable()
	}
	return mempoolReactor, mempool
}

func createEvidenceReactor(config *cfg.Config, dbProvider DBProvider,
	stateDB dbm.DB, logger log.Logger) (*evidence.EvidenceReactor, *evidence.EvidencePool, error) {

	evidenceDB, err := dbProvider(&DBContext{"evidence", config})
	if err != nil {
		return nil, nil, err
	}
	evidenceLogger := logger.With("module", "evidence")
	evidencePool := evidence.NewEvidencePool(stateDB, evidenceDB)
	evidencePool.SetLogger(evidenceLogger)
	evidenceReactor := evidence.NewEvidenceReactor(evidencePool)
	evidenceReactor.SetLogger(evidenceLogger)
	return evidenceReactor, evidencePool, nil
}

<<<<<<< HEAD
	blockExecLogger := logger.With("module", "state")
	// make block executor for consensus and blockchain reactors to execute blocks
	blockExec := sm.NewBlockExecutor(
		stateDB,
		blockExecLogger,
		proxyApp.Consensus(),
		mempool,
		evidencePool,
		sm.BlockExecutorWithMetrics(smMetrics),
	)

	var bcReactor p2p.Reactor
	// Make BlockchainReactor
	switch config.FastSyncParams.Version {
	case "experimental":
		bcReactor = bcexp.NewBlockchainReactor(state.Copy(), blockExec, blockStore, fastSync)
	default:
		bcReactor = bc.NewBlockchainReactor(state.Copy(), blockExec, blockStore, fastSync)
	}

	bcReactor.SetLogger(logger.With("module", "blockchain"))
=======
func createConsensusReactor(config *cfg.Config,
	state sm.State,
	blockExec *sm.BlockExecutor,
	blockStore sm.BlockStore,
	mempool *mempl.CListMempool,
	evidencePool *evidence.EvidencePool,
	privValidator types.PrivValidator,
	csMetrics *cs.Metrics,
	fastSync bool,
	eventBus *types.EventBus,
	consensusLogger log.Logger) (*consensus.ConsensusReactor, *consensus.ConsensusState) {
>>>>>>> ed18ffdc

	consensusState := cs.NewConsensusState(
		config.Consensus,
		state.Copy(),
		blockExec,
		blockStore,
		mempool,
		evidencePool,
		cs.StateMetrics(csMetrics),
	)
	consensusState.SetLogger(consensusLogger)
	if privValidator != nil {
		consensusState.SetPrivValidator(privValidator)
	}
	consensusReactor := cs.NewConsensusReactor(consensusState, fastSync, cs.ReactorMetrics(csMetrics))
	consensusReactor.SetLogger(consensusLogger)
	// services which will be publishing and/or subscribing for messages (events)
	// consensusReactor will set it on consensusState and blockExecutor
	consensusReactor.SetEventBus(eventBus)
	return consensusReactor, consensusState
}

func createTransport(config *cfg.Config, nodeInfo p2p.NodeInfo, nodeKey *p2p.NodeKey, proxyApp proxy.AppConns) (*p2p.MultiplexTransport, []p2p.PeerFilterFunc) {
	var (
		mConnConfig = p2p.MConnConfig(config.P2P)
		transport   = p2p.NewMultiplexTransport(nodeInfo, *nodeKey, mConnConfig)
		connFilters = []p2p.ConnFilterFunc{}
		peerFilters = []p2p.PeerFilterFunc{}
	)

	if !config.P2P.AllowDuplicateIP {
		connFilters = append(connFilters, p2p.ConnDuplicateIPFilter())
	}

	// Filter peers by addr or pubkey with an ABCI query.
	// If the query return code is OK, add peer.
	if config.FilterPeers {
		connFilters = append(
			connFilters,
			// ABCI query for address filtering.
			func(_ p2p.ConnSet, c net.Conn, _ []net.IP) error {
				res, err := proxyApp.Query().QuerySync(abci.RequestQuery{
					Path: fmt.Sprintf("/p2p/filter/addr/%s", c.RemoteAddr().String()),
				})
				if err != nil {
					return err
				}
				if res.IsErr() {
					return fmt.Errorf("error querying abci app: %v", res)
				}

				return nil
			},
		)

		peerFilters = append(
			peerFilters,
			// ABCI query for ID filtering.
			func(_ p2p.IPeerSet, p p2p.Peer) error {
				res, err := proxyApp.Query().QuerySync(abci.RequestQuery{
					Path: fmt.Sprintf("/p2p/filter/id/%s", p.ID()),
				})
				if err != nil {
					return err
				}
				if res.IsErr() {
					return fmt.Errorf("error querying abci app: %v", res)
				}

				return nil
			},
		)
	}

	p2p.MultiplexTransportConnFilters(connFilters...)(transport)
	return transport, peerFilters
}

func createSwitch(config *cfg.Config,
	transport *p2p.MultiplexTransport,
	p2pMetrics *p2p.Metrics,
	peerFilters []p2p.PeerFilterFunc,
	mempoolReactor *mempl.Reactor,
	bcReactor *blockchain.BlockchainReactor,
	consensusReactor *consensus.ConsensusReactor,
	evidenceReactor *evidence.EvidenceReactor,
	nodeInfo p2p.NodeInfo,
	nodeKey *p2p.NodeKey,
	p2pLogger log.Logger) *p2p.Switch {

	sw := p2p.NewSwitch(
		config.P2P,
		transport,
		p2p.WithMetrics(p2pMetrics),
		p2p.SwitchPeerFilters(peerFilters...),
	)
	sw.SetLogger(p2pLogger)
	sw.AddReactor("MEMPOOL", mempoolReactor)
	sw.AddReactor("BLOCKCHAIN", bcReactor)
	sw.AddReactor("CONSENSUS", consensusReactor)
	sw.AddReactor("EVIDENCE", evidenceReactor)
	sw.SetNodeInfo(nodeInfo)
	sw.SetNodeKey(nodeKey)

	p2pLogger.Info("P2P Node ID", "ID", nodeKey.ID(), "file", config.NodeKeyFile())
	return sw
}

func createAddrBookAndSetOnSwitch(config *cfg.Config, sw *p2p.Switch,
	p2pLogger log.Logger) pex.AddrBook {

	addrBook := pex.NewAddrBook(config.P2P.AddrBookFile(), config.P2P.AddrBookStrict)
	addrBook.SetLogger(p2pLogger.With("book", config.P2P.AddrBookFile()))

	// Add ourselves to addrbook to prevent dialing ourselves
	addrBook.AddOurAddress(sw.NetAddress())

	sw.SetAddrBook(addrBook)

	return addrBook
}

func createPEXReactorAndAddToSwitch(addrBook pex.AddrBook, config *cfg.Config,
	sw *p2p.Switch, logger log.Logger) *pex.PEXReactor {

	// TODO persistent peers ? so we can have their DNS addrs saved
	pexReactor := pex.NewPEXReactor(addrBook,
		&pex.PEXReactorConfig{
			Seeds:    splitAndTrimEmpty(config.P2P.Seeds, ",", " "),
			SeedMode: config.P2P.SeedMode,
			// See consensus/reactor.go: blocksToContributeToBecomeGoodPeer 10000
			// blocks assuming 10s blocks ~ 28 hours.
			// TODO (melekes): make it dynamic based on the actual block latencies
			// from the live network.
			// https://github.com/tendermint/tendermint/issues/3523
			SeedDisconnectWaitPeriod: 28 * time.Hour,
		})
	pexReactor.SetLogger(logger.With("module", "pex"))
	sw.AddReactor("PEX", pexReactor)
	return pexReactor
}

// NewNode returns a new, ready to go, Tendermint Node.
func NewNode(config *cfg.Config,
	privValidator types.PrivValidator,
	nodeKey *p2p.NodeKey,
	clientCreator proxy.ClientCreator,
	genesisDocProvider GenesisDocProvider,
	dbProvider DBProvider,
	metricsProvider MetricsProvider,
	logger log.Logger) (*Node, error) {

	blockStore, stateDB, err := initDBs(config, dbProvider)
	if err != nil {
		return nil, err
	}

	state, genDoc, err := LoadStateFromDBOrGenesisDocProvider(stateDB, genesisDocProvider)
	if err != nil {
		return nil, err
	}

	// Create the proxyApp and establish connections to the ABCI app (consensus, mempool, query).
	proxyApp, err := createAndStartProxyAppConns(clientCreator, logger)
	if err != nil {
		return nil, err
	}

	// EventBus and IndexerService must be started before the handshake because
	// we might need to index the txs of the replayed block as this might not have happened
	// when the node stopped last time (i.e. the node stopped after it saved the block
	// but before it indexed the txs, or, endblocker panicked)
	eventBus, err := createAndStartEventBus(logger)
	if err != nil {
		return nil, err
	}

	// Transaction indexing
	indexerService, txIndexer, err := createAndStartIndexerService(config, dbProvider, eventBus, logger)
	if err != nil {
		return nil, err
	}

	// Create the handshaker, which calls RequestInfo, sets the AppVersion on the state,
	// and replays any blocks as necessary to sync tendermint with the app.
	consensusLogger := logger.With("module", "consensus")
	if err := doHandshake(stateDB, state, blockStore, genDoc, eventBus, proxyApp, consensusLogger); err != nil {
		return nil, err
	}

	// Reload the state. It will have the Version.Consensus.App set by the
	// Handshake, and may have other modifications as well (ie. depending on
	// what happened during block replay).
	state = sm.LoadState(stateDB)

	// If an address is provided, listen on the socket for a connection from an
	// external signing process.
	if config.PrivValidatorListenAddr != "" {
		// FIXME: we should start services inside OnStart
		privValidator, err = createAndStartPrivValidatorSocketClient(config.PrivValidatorListenAddr, logger)
		if err != nil {
			return nil, errors.Wrap(err, "error with private validator socket client")
		}
	}

	logNodeStartupInfo(state, privValidator, logger, consensusLogger)

	// Decide whether to fast-sync or not
	// We don't fast-sync when the only validator is us.
	fastSync := config.FastSync && !onlyValidatorIsUs(state, privValidator)

	csMetrics, p2pMetrics, memplMetrics, smMetrics := metricsProvider(genDoc.ChainID)

	// Make MempoolReactor
	mempoolReactor, mempool := createMempoolAndMempoolReactor(config, proxyApp, state, memplMetrics, logger)

	// Make Evidence Reactor
	evidenceReactor, evidencePool, err := createEvidenceReactor(config, dbProvider, stateDB, logger)
	if err != nil {
		return nil, err
	}

	// make block executor for consensus and blockchain reactors to execute blocks
	blockExec := sm.NewBlockExecutor(
		stateDB,
		logger.With("module", "state"),
		proxyApp.Consensus(),
		mempool,
		evidencePool,
		sm.BlockExecutorWithMetrics(smMetrics),
	)

	// Make BlockchainReactor
	bcReactor := bc.NewBlockchainReactor(state.Copy(), blockExec, blockStore, fastSync)
	bcReactor.SetLogger(logger.With("module", "blockchain"))

	// Make ConsensusReactor
	consensusReactor, consensusState := createConsensusReactor(
		config, state, blockExec, blockStore, mempool, evidencePool,
		privValidator, csMetrics, fastSync, eventBus, consensusLogger,
	)

	nodeInfo, err := makeNodeInfo(config, nodeKey, txIndexer, genDoc, state)
	if err != nil {
		return nil, err
	}

	// Setup Transport.
	transport, peerFilters := createTransport(config, nodeInfo, nodeKey, proxyApp)

	// Setup Switch.
	p2pLogger := logger.With("module", "p2p")
	sw := createSwitch(
		config, transport, p2pMetrics, peerFilters, mempoolReactor, bcReactor,
		consensusReactor, evidenceReactor, nodeInfo, nodeKey, p2pLogger,
	)

	err = sw.AddPersistentPeers(splitAndTrimEmpty(config.P2P.PersistentPeers, ",", " "))
	if err != nil {
		return nil, errors.Wrap(err, "could not add peers from persistent_peers field")
	}

	addrBook := createAddrBookAndSetOnSwitch(config, sw, p2pLogger)

	// Optionally, start the pex reactor
	//
	// TODO:
	//
	// We need to set Seeds and PersistentPeers on the switch,
	// since it needs to be able to use these (and their DNS names)
	// even if the PEX is off. We can include the DNS name in the NetAddress,
	// but it would still be nice to have a clear list of the current "PersistentPeers"
	// somewhere that we can return with net_info.
	//
	// If PEX is on, it should handle dialing the seeds. Otherwise the switch does it.
	// Note we currently use the addrBook regardless at least for AddOurAddress
	var pexReactor *pex.PEXReactor
	if config.P2P.PexReactor {
		pexReactor = createPEXReactorAndAddToSwitch(addrBook, config, sw, logger)
	}

	if config.ProfListenAddress != "" {
		go logger.Error("Profile server", "err", http.ListenAndServe(config.ProfListenAddress, nil))
	}

	node := &Node{
		config:        config,
		genesisDoc:    genDoc,
		privValidator: privValidator,

		transport: transport,
		sw:        sw,
		addrBook:  addrBook,
		nodeInfo:  nodeInfo,
		nodeKey:   nodeKey,

		stateDB:          stateDB,
		blockStore:       blockStore,
		bcReactor:        bcReactor,
		mempoolReactor:   mempoolReactor,
		mempool:          mempool,
		consensusState:   consensusState,
		consensusReactor: consensusReactor,
		pexReactor:       pexReactor,
		evidencePool:     evidencePool,
		proxyApp:         proxyApp,
		txIndexer:        txIndexer,
		indexerService:   indexerService,
		eventBus:         eventBus,
	}
	node.BaseService = *cmn.NewBaseService(logger, "Node", node)
	return node, nil
}

// OnStart starts the Node. It implements cmn.Service.
func (n *Node) OnStart() error {
	now := tmtime.Now()
	genTime := n.genesisDoc.GenesisTime
	if genTime.After(now) {
		n.Logger.Info("Genesis time is in the future. Sleeping until then...", "genTime", genTime)
		time.Sleep(genTime.Sub(now))
	}

	// Add private IDs to addrbook to block those peers being added
	n.addrBook.AddPrivateIDs(splitAndTrimEmpty(n.config.P2P.PrivatePeerIDs, ",", " "))

	// Start the RPC server before the P2P server
	// so we can eg. receive txs for the first block
	if n.config.RPC.ListenAddress != "" {
		listeners, err := n.startRPC()
		if err != nil {
			return err
		}
		n.rpcListeners = listeners
	}

	if n.config.Instrumentation.Prometheus &&
		n.config.Instrumentation.PrometheusListenAddr != "" {
		n.prometheusSrv = n.startPrometheusServer(n.config.Instrumentation.PrometheusListenAddr)
	}

	// Start the transport.
	addr, err := p2p.NewNetAddressString(p2p.IDAddressString(n.nodeKey.ID(), n.config.P2P.ListenAddress))
	if err != nil {
		return err
	}
	if err := n.transport.Listen(*addr); err != nil {
		return err
	}

	n.isListening = true

	if n.config.Mempool.WalEnabled() {
		n.mempool.InitWAL() // no need to have the mempool wal during tests
	}

	// Start the switch (the P2P server).
	err = n.sw.Start()
	if err != nil {
		return err
	}

	// Always connect to persistent peers
	err = n.sw.DialPeersAsync(splitAndTrimEmpty(n.config.P2P.PersistentPeers, ",", " "))
	if err != nil {
		return errors.Wrap(err, "could not dial peers from persistent_peers field")
	}

	return nil
}

// OnStop stops the Node. It implements cmn.Service.
func (n *Node) OnStop() {
	n.BaseService.OnStop()

	n.Logger.Info("Stopping Node")

	// first stop the non-reactor services
	n.eventBus.Stop()
	n.indexerService.Stop()

	// now stop the reactors
	n.sw.Stop()

	// stop mempool WAL
	if n.config.Mempool.WalEnabled() {
		n.mempool.CloseWAL()
	}

	if err := n.transport.Close(); err != nil {
		n.Logger.Error("Error closing transport", "err", err)
	}

	n.isListening = false

	// finally stop the listeners / external services
	for _, l := range n.rpcListeners {
		n.Logger.Info("Closing rpc listener", "listener", l)
		if err := l.Close(); err != nil {
			n.Logger.Error("Error closing listener", "listener", l, "err", err)
		}
	}

	if pvsc, ok := n.privValidator.(cmn.Service); ok {
		pvsc.Stop()
	}

	if n.prometheusSrv != nil {
		if err := n.prometheusSrv.Shutdown(context.Background()); err != nil {
			// Error from closing listeners, or context timeout:
			n.Logger.Error("Prometheus HTTP server Shutdown", "err", err)
		}
	}
}

// ConfigureRPC sets all variables in rpccore so they will serve
// rpc calls from this node
func (n *Node) ConfigureRPC() {
	rpccore.SetStateDB(n.stateDB)
	rpccore.SetBlockStore(n.blockStore)
	rpccore.SetConsensusState(n.consensusState)
	rpccore.SetMempool(n.mempool)
	rpccore.SetEvidencePool(n.evidencePool)
	rpccore.SetP2PPeers(n.sw)
	rpccore.SetP2PTransport(n)
	pubKey := n.privValidator.GetPubKey()
	rpccore.SetPubKey(pubKey)
	rpccore.SetGenesisDoc(n.genesisDoc)
	rpccore.SetAddrBook(n.addrBook)
	rpccore.SetProxyAppQuery(n.proxyApp.Query())
	rpccore.SetTxIndexer(n.txIndexer)
	rpccore.SetConsensusReactor(n.consensusReactor)
	rpccore.SetEventBus(n.eventBus)
	rpccore.SetLogger(n.Logger.With("module", "rpc"))
	rpccore.SetConfig(*n.config.RPC)
}

func (n *Node) startRPC() ([]net.Listener, error) {
	n.ConfigureRPC()
	listenAddrs := splitAndTrimEmpty(n.config.RPC.ListenAddress, ",", " ")
	coreCodec := amino.NewCodec()
	ctypes.RegisterAmino(coreCodec)

	if n.config.RPC.Unsafe {
		rpccore.AddUnsafeRoutes()
	}

	// we may expose the rpc over both a unix and tcp socket
	listeners := make([]net.Listener, len(listenAddrs))
	for i, listenAddr := range listenAddrs {
		mux := http.NewServeMux()
		rpcLogger := n.Logger.With("module", "rpc-server")
		wmLogger := rpcLogger.With("protocol", "websocket")
		wm := rpcserver.NewWebsocketManager(rpccore.Routes, coreCodec,
			rpcserver.OnDisconnect(func(remoteAddr string) {
				err := n.eventBus.UnsubscribeAll(context.Background(), remoteAddr)
				if err != nil && err != tmpubsub.ErrSubscriptionNotFound {
					wmLogger.Error("Failed to unsubscribe addr from events", "addr", remoteAddr, "err", err)
				}
			}))
		wm.SetLogger(wmLogger)
		mux.HandleFunc("/websocket", wm.WebsocketHandler)
		rpcserver.RegisterRPCFuncs(mux, rpccore.Routes, coreCodec, rpcLogger)

		config := rpcserver.DefaultConfig()
		config.MaxOpenConnections = n.config.RPC.MaxOpenConnections
		// If necessary adjust global WriteTimeout to ensure it's greater than
		// TimeoutBroadcastTxCommit.
		// See https://github.com/tendermint/tendermint/issues/3435
		if config.WriteTimeout <= n.config.RPC.TimeoutBroadcastTxCommit {
			config.WriteTimeout = n.config.RPC.TimeoutBroadcastTxCommit + 1*time.Second
		}

		listener, err := rpcserver.Listen(
			listenAddr,
			config,
		)
		if err != nil {
			return nil, err
		}

		var rootHandler http.Handler = mux
		if n.config.RPC.IsCorsEnabled() {
			corsMiddleware := cors.New(cors.Options{
				AllowedOrigins: n.config.RPC.CORSAllowedOrigins,
				AllowedMethods: n.config.RPC.CORSAllowedMethods,
				AllowedHeaders: n.config.RPC.CORSAllowedHeaders,
			})
			rootHandler = corsMiddleware.Handler(mux)
		}
		if n.config.RPC.IsTLSEnabled() {
			go rpcserver.StartHTTPAndTLSServer(
				listener,
				rootHandler,
				n.config.RPC.CertFile(),
				n.config.RPC.KeyFile(),
				rpcLogger,
				config,
			)
		} else {
			go rpcserver.StartHTTPServer(
				listener,
				rootHandler,
				rpcLogger,
				config,
			)
		}

		listeners[i] = listener
	}

	// we expose a simplified api over grpc for convenience to app devs
	grpcListenAddr := n.config.RPC.GRPCListenAddress
	if grpcListenAddr != "" {
		config := rpcserver.DefaultConfig()
		config.MaxOpenConnections = n.config.RPC.MaxOpenConnections
		listener, err := rpcserver.Listen(grpcListenAddr, config)
		if err != nil {
			return nil, err
		}
		go grpccore.StartGRPCServer(listener)
		listeners = append(listeners, listener)
	}

	return listeners, nil
}

// startPrometheusServer starts a Prometheus HTTP server, listening for metrics
// collectors on addr.
func (n *Node) startPrometheusServer(addr string) *http.Server {
	srv := &http.Server{
		Addr: addr,
		Handler: promhttp.InstrumentMetricHandler(
			prometheus.DefaultRegisterer, promhttp.HandlerFor(
				prometheus.DefaultGatherer,
				promhttp.HandlerOpts{MaxRequestsInFlight: n.config.Instrumentation.MaxOpenConnections},
			),
		),
	}
	go func() {
		if err := srv.ListenAndServe(); err != http.ErrServerClosed {
			// Error starting or closing listener:
			n.Logger.Error("Prometheus HTTP server ListenAndServe", "err", err)
		}
	}()
	return srv
}

// Switch returns the Node's Switch.
func (n *Node) Switch() *p2p.Switch {
	return n.sw
}

// BlockStore returns the Node's BlockStore.
func (n *Node) BlockStore() *tmstore.BlockStore {
	return n.blockStore
}

// ConsensusState returns the Node's ConsensusState.
func (n *Node) ConsensusState() *cs.ConsensusState {
	return n.consensusState
}

// ConsensusReactor returns the Node's ConsensusReactor.
func (n *Node) ConsensusReactor() *cs.ConsensusReactor {
	return n.consensusReactor
}

// MempoolReactor returns the Node's mempool reactor.
func (n *Node) MempoolReactor() *mempl.Reactor {
	return n.mempoolReactor
}

// Mempool returns the Node's mempool.
func (n *Node) Mempool() mempl.Mempool {
	return n.mempool
}

// PEXReactor returns the Node's PEXReactor. It returns nil if PEX is disabled.
func (n *Node) PEXReactor() *pex.PEXReactor {
	return n.pexReactor
}

// EvidencePool returns the Node's EvidencePool.
func (n *Node) EvidencePool() *evidence.EvidencePool {
	return n.evidencePool
}

// EventBus returns the Node's EventBus.
func (n *Node) EventBus() *types.EventBus {
	return n.eventBus
}

// PrivValidator returns the Node's PrivValidator.
// XXX: for convenience only!
func (n *Node) PrivValidator() types.PrivValidator {
	return n.privValidator
}

// GenesisDoc returns the Node's GenesisDoc.
func (n *Node) GenesisDoc() *types.GenesisDoc {
	return n.genesisDoc
}

// ProxyApp returns the Node's AppConns, representing its connections to the ABCI application.
func (n *Node) ProxyApp() proxy.AppConns {
	return n.proxyApp
}

// Config returns the Node's config.
func (n *Node) Config() *cfg.Config {
	return n.config
}

//------------------------------------------------------------------------------

func (n *Node) Listeners() []string {
	return []string{
		fmt.Sprintf("Listener(@%v)", n.config.P2P.ExternalAddress),
	}
}

func (n *Node) IsListening() bool {
	return n.isListening
}

// NodeInfo returns the Node's Info from the Switch.
func (n *Node) NodeInfo() p2p.NodeInfo {
	return n.nodeInfo
}

func makeNodeInfo(
	config *cfg.Config,
	nodeKey *p2p.NodeKey,
	txIndexer txindex.TxIndexer,
	genDoc *types.GenesisDoc,
	state sm.State,
) (p2p.NodeInfo, error) {
	txIndexerStatus := "on"
	if _, ok := txIndexer.(*null.TxIndex); ok {
		txIndexerStatus = "off"
	}

	var bcChannel byte
	switch config.FastSyncParams.Version {
	case "experimental":
		bcChannel = bcexp.BlockchainChannel
	default:
		bcChannel = bc.BlockchainChannel
	}

	nodeInfo := p2p.DefaultNodeInfo{
		ProtocolVersion: p2p.NewProtocolVersion(
			version.P2PProtocol, // global
			state.Version.Consensus.Block,
			state.Version.Consensus.App,
		),
		ID_:     nodeKey.ID(),
		Network: genDoc.ChainID,
		Version: version.TMCoreSemVer,
		Channels: []byte{
			bcChannel,
			cs.StateChannel, cs.DataChannel, cs.VoteChannel, cs.VoteSetBitsChannel,
			mempl.MempoolChannel,
			evidence.EvidenceChannel,
		},
		Moniker: config.Moniker,
		Other: p2p.DefaultNodeInfoOther{
			TxIndex:    txIndexerStatus,
			RPCAddress: config.RPC.ListenAddress,
		},
	}

	if config.P2P.PexReactor {
		nodeInfo.Channels = append(nodeInfo.Channels, pex.PexChannel)
	}

	lAddr := config.P2P.ExternalAddress

	if lAddr == "" {
		lAddr = config.P2P.ListenAddress
	}

	nodeInfo.ListenAddr = lAddr

	err := nodeInfo.Validate()
	return nodeInfo, err
}

//------------------------------------------------------------------------------

var (
	genesisDocKey = []byte("genesisDoc")
)

// LoadStateFromDBOrGenesisDocProvider attempts to load the state from the
// database, or creates one using the given genesisDocProvider and persists the
// result to the database. On success this also returns the genesis doc loaded
// through the given provider.
func LoadStateFromDBOrGenesisDocProvider(stateDB dbm.DB, genesisDocProvider GenesisDocProvider) (sm.State, *types.GenesisDoc, error) {
	// Get genesis doc
	genDoc, err := loadGenesisDoc(stateDB)
	if err != nil {
		genDoc, err = genesisDocProvider()
		if err != nil {
			return sm.State{}, nil, err
		}
		// save genesis doc to prevent a certain class of user errors (e.g. when it
		// was changed, accidentally or not). Also good for audit trail.
		saveGenesisDoc(stateDB, genDoc)
	}
	state, err := sm.LoadStateFromDBOrGenesisDoc(stateDB, genDoc)
	if err != nil {
		return sm.State{}, nil, err
	}
	return state, genDoc, nil
}

// panics if failed to unmarshal bytes
func loadGenesisDoc(db dbm.DB) (*types.GenesisDoc, error) {
	b := db.Get(genesisDocKey)
	if len(b) == 0 {
		return nil, errors.New("Genesis doc not found")
	}
	var genDoc *types.GenesisDoc
	err := cdc.UnmarshalJSON(b, &genDoc)
	if err != nil {
		panic(fmt.Sprintf("Failed to load genesis doc due to unmarshaling error: %v (bytes: %X)", err, b))
	}
	return genDoc, nil
}

// panics if failed to marshal the given genesis document
func saveGenesisDoc(db dbm.DB, genDoc *types.GenesisDoc) {
	b, err := cdc.MarshalJSON(genDoc)
	if err != nil {
		panic(fmt.Sprintf("Failed to save genesis doc due to marshaling error: %v", err))
	}
	db.SetSync(genesisDocKey, b)
}

func createAndStartPrivValidatorSocketClient(
	listenAddr string,
	logger log.Logger,
) (types.PrivValidator, error) {
	var listener net.Listener

	protocol, address := cmn.ProtocolAndAddress(listenAddr)
	ln, err := net.Listen(protocol, address)
	if err != nil {
		return nil, err
	}
	switch protocol {
	case "unix":
		listener = privval.NewUnixListener(ln)
	case "tcp":
		// TODO: persist this key so external signer
		// can actually authenticate us
		listener = privval.NewTCPListener(ln, ed25519.GenPrivKey())
	default:
		return nil, fmt.Errorf(
			"wrong listen address: expected either 'tcp' or 'unix' protocols, got %s",
			protocol,
		)
	}

	pvsc := privval.NewSignerValidatorEndpoint(logger.With("module", "privval"), listener)
	if err := pvsc.Start(); err != nil {
		return nil, errors.Wrap(err, "failed to start private validator")
	}

	return pvsc, nil
}

// splitAndTrimEmpty slices s into all subslices separated by sep and returns a
// slice of the string s with all leading and trailing Unicode code points
// contained in cutset removed. If sep is empty, SplitAndTrim splits after each
// UTF-8 sequence. First part is equivalent to strings.SplitN with a count of
// -1.  also filter out empty strings, only return non-empty strings.
func splitAndTrimEmpty(s, sep, cutset string) []string {
	if s == "" {
		return []string{}
	}

	spl := strings.Split(s, sep)
	nonEmptyStrings := make([]string, 0, len(spl))
	for i := 0; i < len(spl); i++ {
		element := strings.Trim(spl[i], cutset)
		if element != "" {
			nonEmptyStrings = append(nonEmptyStrings, element)
		}
	}
	return nonEmptyStrings
}<|MERGE_RESOLUTION|>--- conflicted
+++ resolved
@@ -18,7 +18,6 @@
 
 	amino "github.com/tendermint/go-amino"
 	abci "github.com/tendermint/tendermint/abci/types"
-	"github.com/tendermint/tendermint/blockchain"
 	bc "github.com/tendermint/tendermint/blockchain"
 	bcexp "github.com/tendermint/tendermint/blockchainexp"
 	cfg "github.com/tendermint/tendermint/config"
@@ -161,16 +160,10 @@
 	// services
 	eventBus         *types.EventBus // pub/sub for services
 	stateDB          dbm.DB
-<<<<<<< HEAD
-	blockStore       *tmstore.BlockStore    // store the blockchain to disk
-	bcReactor        p2p.Reactor            // for fast-syncing
-	mempoolReactor   *mempl.MempoolReactor  // for gossipping transactions
-=======
-	blockStore       *bc.BlockStore        // store the blockchain to disk
-	bcReactor        *bc.BlockchainReactor // for fast-syncing
-	mempoolReactor   *mempl.Reactor        // for gossipping transactions
+	blockStore       *tmstore.BlockStore // store the blockchain to disk
+	bcReactor        p2p.Reactor         // for fast-syncing
+	mempoolReactor   *mempl.Reactor      // for gossipping transactions
 	mempool          mempl.Mempool
->>>>>>> ed18ffdc
 	consensusState   *cs.ConsensusState     // latest consensus state
 	consensusReactor *cs.ConsensusReactor   // for participating in the consensus
 	pexReactor       *pex.PEXReactor        // for exchanging peer addresses
@@ -182,17 +175,13 @@
 	prometheusSrv    *http.Server
 }
 
-func initDBs(config *cfg.Config, dbProvider DBProvider) (blockStore *bc.BlockStore, stateDB dbm.DB, err error) {
+func initDBs(config *cfg.Config, dbProvider DBProvider) (blockStore *tmstore.BlockStore, stateDB dbm.DB, err error) {
 	var blockStoreDB dbm.DB
 	blockStoreDB, err = dbProvider(&DBContext{"blockstore", config})
 	if err != nil {
 		return
 	}
-<<<<<<< HEAD
-	blockStore := tmstore.NewBlockStore(blockStoreDB)
-=======
-	blockStore = bc.NewBlockStore(blockStoreDB)
->>>>>>> ed18ffdc
+	blockStore = tmstore.NewBlockStore(blockStoreDB)
 
 	stateDB, err = dbProvider(&DBContext{"state", config})
 	if err != nil {
@@ -333,29 +322,6 @@
 	return evidenceReactor, evidencePool, nil
 }
 
-<<<<<<< HEAD
-	blockExecLogger := logger.With("module", "state")
-	// make block executor for consensus and blockchain reactors to execute blocks
-	blockExec := sm.NewBlockExecutor(
-		stateDB,
-		blockExecLogger,
-		proxyApp.Consensus(),
-		mempool,
-		evidencePool,
-		sm.BlockExecutorWithMetrics(smMetrics),
-	)
-
-	var bcReactor p2p.Reactor
-	// Make BlockchainReactor
-	switch config.FastSyncParams.Version {
-	case "experimental":
-		bcReactor = bcexp.NewBlockchainReactor(state.Copy(), blockExec, blockStore, fastSync)
-	default:
-		bcReactor = bc.NewBlockchainReactor(state.Copy(), blockExec, blockStore, fastSync)
-	}
-
-	bcReactor.SetLogger(logger.With("module", "blockchain"))
-=======
 func createConsensusReactor(config *cfg.Config,
 	state sm.State,
 	blockExec *sm.BlockExecutor,
@@ -367,7 +333,6 @@
 	fastSync bool,
 	eventBus *types.EventBus,
 	consensusLogger log.Logger) (*consensus.ConsensusReactor, *consensus.ConsensusState) {
->>>>>>> ed18ffdc
 
 	consensusState := cs.NewConsensusState(
 		config.Consensus,
@@ -451,7 +416,7 @@
 	p2pMetrics *p2p.Metrics,
 	peerFilters []p2p.PeerFilterFunc,
 	mempoolReactor *mempl.Reactor,
-	bcReactor *blockchain.BlockchainReactor,
+	bcReactor p2p.Reactor,
 	consensusReactor *consensus.ConsensusReactor,
 	evidenceReactor *evidence.EvidenceReactor,
 	nodeInfo p2p.NodeInfo,
@@ -601,7 +566,15 @@
 	)
 
 	// Make BlockchainReactor
-	bcReactor := bc.NewBlockchainReactor(state.Copy(), blockExec, blockStore, fastSync)
+	var bcReactor p2p.Reactor
+	// Make BlockchainReactor
+	switch config.FastSyncParams.Version {
+	case "experimental":
+		bcReactor = bcexp.NewBlockchainReactor(state.Copy(), blockExec, blockStore, fastSync)
+	default:
+		bcReactor = bc.NewBlockchainReactor(state.Copy(), blockExec, blockStore, fastSync)
+	}
+
 	bcReactor.SetLogger(logger.With("module", "blockchain"))
 
 	// Make ConsensusReactor
