--- conflicted
+++ resolved
@@ -252,12 +252,8 @@
 	evidence.RegisterMockEvidences()
 	evidenceDB := dbm.NewMemDB()
 	blockStore := store.NewBlockStore(dbm.NewMemDB())
-<<<<<<< HEAD
-	evidencePool := evidence.NewPool(stateDB, evidenceDB, blockStore)
-=======
 	evidencePool, err := evidence.NewPool(stateDB, evidenceDB, blockStore)
 	require.NoError(t, err)
->>>>>>> 41c11ad2
 	evidencePool.SetLogger(logger)
 
 	// fill the evidence pool with more evidence
