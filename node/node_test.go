--- conflicted
+++ resolved
@@ -261,15 +261,8 @@
 
 	// fill the evidence pool with more evidence
 	// than can fit in a block
-<<<<<<< HEAD
-	minEvSize := 12
-	numEv := (maxBytes / types.MaxEvidenceBytesDenominator) / minEvSize
-	for i := 0; i < numEv; i++ {
-		ev := types.NewMockEvidence(1, time.Now(), proposerAddr)
-=======
 	for i := 0; i < maxEvidence+1; i++ {
 		ev := types.NewMockRandomEvidence(height, time.Now(), proposerAddr, tmrand.Bytes(minEvSize))
->>>>>>> 18f178bf
 		err := evidencePool.AddEvidence(ev)
 		require.NoError(t, err)
 	}
