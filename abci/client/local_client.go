package abcicli

import (
	"sync"

	types "github.com/tendermint/tendermint/abci/types"
	"github.com/tendermint/tendermint/libs/service"
)

var _ Client = (*localClient)(nil)

// NOTE: use defer to unlock mutex because Application might panic (e.g., in
// case of malicious tx or query). It only makes sense for publicly exposed
// methods like CheckTx (/broadcast_tx_* RPC endpoint) or Query (/abci_query
// RPC endpoint), but defers are used everywhere for the sake of consistency.
type localClient struct {
	service.BaseService

	mtx *sync.Mutex
	types.Application
	Callback
}

func NewLocalClient(mtx *sync.Mutex, app types.Application) Client {
	if mtx == nil {
		mtx = new(sync.Mutex)
	}
	cli := &localClient{
		mtx:         mtx,
		Application: app,
	}
	cli.BaseService = *service.NewBaseService(nil, "localClient", cli)
	return cli
}

func (app *localClient) SetResponseCallback(cb Callback) {
	app.mtx.Lock()
	app.Callback = cb
	app.mtx.Unlock()
}

// TODO: change types.Application to include Error()?
func (app *localClient) Error() error {
	return nil
}

func (app *localClient) FlushAsync() *ReqRes {
	// Do nothing
	return newLocalReqRes(types.ToRequestFlush(), nil)
}

func (app *localClient) EchoAsync(msg string) *ReqRes {
	app.mtx.Lock()
	defer app.mtx.Unlock()

	return app.callback(
		types.ToRequestEcho(msg),
		types.ToResponseEcho(msg),
	)
}

func (app *localClient) InfoAsync(req types.RequestInfo) *ReqRes {
	app.mtx.Lock()
	defer app.mtx.Unlock()

	res := app.Application.Info(req)
	return app.callback(
		types.ToRequestInfo(req),
		types.ToResponseInfo(res),
	)
}

func (app *localClient) SetOptionAsync(req types.RequestSetOption) *ReqRes {
	app.mtx.Lock()
	defer app.mtx.Unlock()

	res := app.Application.SetOption(req)
	return app.callback(
		types.ToRequestSetOption(req),
		types.ToResponseSetOption(res),
	)
}

func (app *localClient) DeliverTxAsync(params types.RequestDeliverTx) *ReqRes {
	app.mtx.Lock()
	defer app.mtx.Unlock()

	res := app.Application.DeliverTx(params)
	return app.callback(
		types.ToRequestDeliverTx(params),
		types.ToResponseDeliverTx(res),
	)
}

func (app *localClient) CheckTxAsync(req types.RequestCheckTx) *ReqRes {
	app.mtx.Lock()
	defer app.mtx.Unlock()

	res := app.Application.CheckTx(req)
	return app.callback(
		types.ToRequestCheckTx(req),
		types.ToResponseCheckTx(res),
	)
}

func (app *localClient) QueryAsync(req types.RequestQuery) *ReqRes {
	app.mtx.Lock()
	defer app.mtx.Unlock()

	res := app.Application.Query(req)
	return app.callback(
		types.ToRequestQuery(req),
		types.ToResponseQuery(res),
	)
}

func (app *localClient) CommitAsync() *ReqRes {
	app.mtx.Lock()
	defer app.mtx.Unlock()

	res := app.Application.Commit()
	return app.callback(
		types.ToRequestCommit(),
		types.ToResponseCommit(res),
	)
}

func (app *localClient) InitChainAsync(req types.RequestInitChain) *ReqRes {
	app.mtx.Lock()
	defer app.mtx.Unlock()

	res := app.Application.InitChain(req)
	return app.callback(
		types.ToRequestInitChain(req),
		types.ToResponseInitChain(res),
	)
}

func (app *localClient) BeginBlockAsync(req types.RequestBeginBlock) *ReqRes {
	app.mtx.Lock()
	defer app.mtx.Unlock()

	res := app.Application.BeginBlock(req)
	return app.callback(
		types.ToRequestBeginBlock(req),
		types.ToResponseBeginBlock(res),
	)
}

func (app *localClient) EndBlockAsync(req types.RequestEndBlock) *ReqRes {
	app.mtx.Lock()
	defer app.mtx.Unlock()

	res := app.Application.EndBlock(req)
	return app.callback(
		types.ToRequestEndBlock(req),
		types.ToResponseEndBlock(res),
	)
}

func (app *localClient) ListSnapshotsAsync(req types.RequestListSnapshots) *ReqRes {
	app.mtx.Lock()
	defer app.mtx.Unlock()

	res := app.Application.ListSnapshots(req)
	return app.callback(
		types.ToRequestListSnapshots(req),
		types.ToResponseListSnapshots(res),
	)
}

func (app *localClient) OfferSnapshotAsync(req types.RequestOfferSnapshot) *ReqRes {
	app.mtx.Lock()
	defer app.mtx.Unlock()

	res := app.Application.OfferSnapshot(req)
	return app.callback(
		types.ToRequestOfferSnapshot(req),
		types.ToResponseOfferSnapshot(res),
	)
}

func (app *localClient) LoadSnapshotChunkAsync(req types.RequestLoadSnapshotChunk) *ReqRes {
	app.mtx.Lock()
	defer app.mtx.Unlock()

	res := app.Application.LoadSnapshotChunk(req)
	return app.callback(
		types.ToRequestLoadSnapshotChunk(req),
		types.ToResponseLoadSnapshotChunk(res),
	)
}

func (app *localClient) ApplySnapshotChunkAsync(req types.RequestApplySnapshotChunk) *ReqRes {
	app.mtx.Lock()
	defer app.mtx.Unlock()

	res := app.Application.ApplySnapshotChunk(req)
	return app.callback(
		types.ToRequestApplySnapshotChunk(req),
		types.ToResponseApplySnapshotChunk(res),
	)
}

//-------------------------------------------------------

func (app *localClient) FlushSync() error {
	return nil
}

func (app *localClient) EchoSync(msg string) (*types.ResponseEcho, error) {
	return &types.ResponseEcho{Message: msg}, nil
}

func (app *localClient) InfoSync(req types.RequestInfo) (*types.ResponseInfo, error) {
	app.mtx.Lock()
	defer app.mtx.Unlock()

	res := app.Application.Info(req)
	return &res, nil
}

func (app *localClient) SetOptionSync(req types.RequestSetOption) (*types.ResponseSetOption, error) {
	app.mtx.Lock()
	defer app.mtx.Unlock()

	res := app.Application.SetOption(req)
	return &res, nil
}

func (app *localClient) DeliverTxSync(req types.RequestDeliverTx) (*types.ResponseDeliverTx, error) {
	app.mtx.Lock()
	defer app.mtx.Unlock()

	res := app.Application.DeliverTx(req)
	return &res, nil
}

func (app *localClient) CheckTxSync(req types.RequestCheckTx) (*types.ResponseCheckTx, error) {
	app.mtx.Lock()
	defer app.mtx.Unlock()

	res := app.Application.CheckTx(req)
	return &res, nil
}

func (app *localClient) QuerySync(req types.RequestQuery) (*types.ResponseQuery, error) {
	app.mtx.Lock()
	defer app.mtx.Unlock()

	res := app.Application.Query(req)
	return &res, nil
}

func (app *localClient) CommitSync() (*types.ResponseCommit, error) {
	app.mtx.Lock()
	defer app.mtx.Unlock()

	res := app.Application.Commit()
	return &res, nil
}

<<<<<<< HEAD
func (app *localClient) CreateBlockSync(req types.RequestCreateBlock) (*types.ResponseCreateBlock, error) {
	app.mtx.Lock()
	defer app.mtx.Unlock()

	res := app.Application.CreateBlock(req)
	return &res, nil
}

=======
>>>>>>> d8e11acd
func (app *localClient) InitChainSync(req types.RequestInitChain) (*types.ResponseInitChain, error) {
	app.mtx.Lock()
	defer app.mtx.Unlock()

	res := app.Application.InitChain(req)
	return &res, nil
}

func (app *localClient) BeginBlockSync(req types.RequestBeginBlock) (*types.ResponseBeginBlock, error) {
	app.mtx.Lock()
	defer app.mtx.Unlock()

	res := app.Application.BeginBlock(req)
	return &res, nil
}

func (app *localClient) EndBlockSync(req types.RequestEndBlock) (*types.ResponseEndBlock, error) {
	app.mtx.Lock()
	defer app.mtx.Unlock()

	res := app.Application.EndBlock(req)
	return &res, nil
}

func (app *localClient) ListSnapshotsSync(req types.RequestListSnapshots) (*types.ResponseListSnapshots, error) {
	app.mtx.Lock()
	defer app.mtx.Unlock()

	res := app.Application.ListSnapshots(req)
	return &res, nil
}

func (app *localClient) OfferSnapshotSync(req types.RequestOfferSnapshot) (*types.ResponseOfferSnapshot, error) {
	app.mtx.Lock()
	defer app.mtx.Unlock()

	res := app.Application.OfferSnapshot(req)
	return &res, nil
}

func (app *localClient) LoadSnapshotChunkSync(
	req types.RequestLoadSnapshotChunk) (*types.ResponseLoadSnapshotChunk, error) {
	app.mtx.Lock()
	defer app.mtx.Unlock()

	res := app.Application.LoadSnapshotChunk(req)
	return &res, nil
}

func (app *localClient) ApplySnapshotChunkSync(
	req types.RequestApplySnapshotChunk) (*types.ResponseApplySnapshotChunk, error) {
	app.mtx.Lock()
	defer app.mtx.Unlock()

	res := app.Application.ApplySnapshotChunk(req)
	return &res, nil
}

//-------------------------------------------------------

func (app *localClient) callback(req *types.Request, res *types.Response) *ReqRes {
	app.Callback(req, res)
	return newLocalReqRes(req, res)
}

func newLocalReqRes(req *types.Request, res *types.Response) *ReqRes {
	reqRes := NewReqRes(req)
	reqRes.Response = res
	reqRes.SetDone()
	return reqRes
}<|MERGE_RESOLUTION|>--- conflicted
+++ resolved
@@ -260,17 +260,6 @@
 	return &res, nil
 }
 
-<<<<<<< HEAD
-func (app *localClient) CreateBlockSync(req types.RequestCreateBlock) (*types.ResponseCreateBlock, error) {
-	app.mtx.Lock()
-	defer app.mtx.Unlock()
-
-	res := app.Application.CreateBlock(req)
-	return &res, nil
-}
-
-=======
->>>>>>> d8e11acd
 func (app *localClient) InitChainSync(req types.RequestInitChain) (*types.ResponseInitChain, error) {
 	app.mtx.Lock()
 	defer app.mtx.Unlock()
