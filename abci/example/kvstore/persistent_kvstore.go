--- conflicted
+++ resolved
@@ -109,13 +109,6 @@
 	}
 }
 
-<<<<<<< HEAD
-func (app *PersistentKVStoreApplication) CreateBlock(req types.RequestCreateBlock) types.ResponseCreateBlock {
-	return app.app.CreateBlock(req)
-}
-
-=======
->>>>>>> d8e11acd
 // Save the validators in the merkle tree
 func (app *PersistentKVStoreApplication) InitChain(req types.RequestInitChain) types.ResponseInitChain {
 	for _, v := range req.Validators {
