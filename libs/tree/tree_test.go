package tree

import (
	"bytes"
	cr "crypto/rand"
	"crypto/sha256"
	"math/big"
	"math/rand"
	"testing"
	"time"

	"github.com/stretchr/testify/require"
)

func TestLLRBBasics(t *testing.T) {
	testTreeBasics(t, NewLLRB, false)
}

func TestBTreeBasics(t *testing.T) {
	testTreeBasics(t, NewBTree, false)
}

func testTreeBasics(t *testing.T, treeGen func(bool) BalancedTree, speedUp bool) {
	tree := treeGen(speedUp)
	txs := getRandomBytes(2)
	nks := getNodeKeys([]uint64{1, 2}, txs)
	tree.Insert(*nks[0], txs[0])
	require.Equal(t, 1, tree.Size(), "expecting len 1")
	data, err := tree.Remove(*nks[0])
	require.NoError(t, err, "expecting no error when removing existed node")
	require.Equal(t, 0, tree.Size(), "expecting len 0")
	require.Equal(t, txs[0], data.([]byte), "expecting same data")
	_, err = tree.Remove(*nks[1])
	require.Error(t, err, "expecting error when removing nonexistent node")
}

func TestLLRBRandomInsertSequenceDelete(t *testing.T) {
	testRandomInsertSequenceDelete(t, NewLLRB, false)
}

func TestBTreeRandomInsertSequenceDelete(t *testing.T) {
	testRandomInsertSequenceDelete(t, NewBTree, false)
}

func testRandomInsertSequenceDelete(t *testing.T, treeGen func(bool) BalancedTree, speedUp bool) {
	tree := treeGen(speedUp)
	n := 10
	txs := getRandomBytes(n)
	perm := rand.Perm(n)
	var nks []*NodeKey
	for i := 0; i < n; i++ {
		nk := &NodeKey{Priority: uint64(perm[i])}
		nks = append(nks, nk)
		tree.Insert(*nk, txs[perm[i]])
	}
	for i := 0; i < n; i++ {
		removed, err := tree.Remove(*nks[i])
		require.NoError(t, err, "expecting no error when removing existed node")
		require.True(t, bytes.Equal(removed.([]byte), txs[perm[i]]), "expecting same data")
	}
}

func TestLLRBRandomInsertDeleteNonExistent(t *testing.T) {
	testRandomInsertDeleteNonExistent(t, NewLLRB, false)
}

func TestBTreeRandomInsertDeleteNonExistent(t *testing.T) {
	testRandomInsertDeleteNonExistent(t, NewBTree, false)
}

func testRandomInsertDeleteNonExistent(t *testing.T, treeGen func(bool) BalancedTree, speedUp bool) {
	tree := treeGen(speedUp)
	n := 100
	txs := getRandomBytes(n)
	perm := rand.Perm(n)
	var nks []*NodeKey
	for i := 0; i < n; i++ {
		nk := &NodeKey{Priority: uint64(perm[i])}
		nks = append(nks, nk)
		tree.Insert(*nk, txs[perm[i]])
	}
	_, err := tree.Remove(*getNodeKeys([]uint64{200}, txs)[0])
	require.Error(t, err, "expecting error when removing nonexistent node")

	for i := 0; i < n; i++ {
		result, err := tree.Remove(*nks[i])
		require.NoError(t, err, "expecting no error when removing existed node")
		require.True(t, bytes.Equal(result.([]byte), txs[perm[i]]), "expecting same data")
	}
	_, err = tree.Remove(*getNodeKeys([]uint64{200}, txs)[0])
	require.Error(t, err, "expecting error when removing nonexistent node")
}

<<<<<<< HEAD
func TestLLRBUpdateKey(t *testing.T) {
	testUpdateKey(t, NewLLRB, false)
}

func TestBTreeUpdateKey(t *testing.T) {
	testUpdateKey(t, NewBTree, false)
}

func testUpdateKey(t *testing.T, treeGen func(bool) BalancedTree, speedUp bool) {
	tree := treeGen(speedUp)
	n := 100
	txs := getRandomBytes(n)
	perm := rand.Perm(n)
	var nks []*NodeKey
	for i := 0; i < n; i++ {
		nk := &NodeKey{Priority: uint64(perm[i])}
		tree.Insert(*nk, txs[perm[i]])
		nks = append(nks, nk)
	}
	for i := 0; i < n; i++ {
		newKey := *nks[i]
		newKey.Priority += 100
		err := tree.UpdateKey(newKey, *nks[i])
		require.Error(t, err, "expecting error when updating nonexistent keys")
		err = tree.UpdateKey(*nks[i], newKey)
		require.NoError(t, err, "expecting no error when updating existed keys")
		data, _ := tree.Remove(newKey)
		require.True(t, bytes.Equal(data.([]byte), txs[perm[i]]), "expecting same tx after updating keys")
	}
}

=======
>>>>>>> 5daffeae
func TestLLRBGetNext(t *testing.T) {
	testGetNext(t, NewLLRB, false)
}

func TestLLRBIterNext(t *testing.T) {
	testGetNext(t, NewLLRB, true)
}

func TestBTreeGetNext(t *testing.T) {
	testGetNext(t, NewBTree, false)
}

func testGetNext(t *testing.T, treeGen func(bool) BalancedTree, speedUp bool) {
	testCases := []struct {
		priorities      []uint64 // Priority of each tx
		byteLength      []int    // Byte length of each tx
		byteLimit       int      // Byte limit provided by user
		expectedTxOrder []int    // How original txs ordered in retrieved txs
	}{
		{
			priorities:      []uint64{0, 0, 0, 0, 0},
			expectedTxOrder: []int{0, 1, 2, 3, 4},
		},
		{
			priorities:      []uint64{1, 0, 1, 0, 1},
			expectedTxOrder: []int{0, 2, 4, 1, 3},
		},
		{
			priorities:      []uint64{1, 2, 3, 4, 5},
			expectedTxOrder: []int{4, 3, 2, 1, 0},
		},
		{
			priorities:      []uint64{5, 4, 3, 2, 1},
			expectedTxOrder: []int{0, 1, 2, 3, 4},
		},
		{
			priorities:      []uint64{1, 3, 5, 4, 2},
			expectedTxOrder: []int{2, 3, 1, 4, 0},
		},
		//{
		//	priorities:      []uint64{math.MaxUint64, math.MaxUint64, math.MaxUint64, 1},
		//	byteLength:      []int{2, 2, 2, 2},
		//	expectedTxOrder: []int{0, 1, 2, 3},
		//},
		////Byte limitation test
		//{
		//	priorities:      []uint64{0, 0, 0, 0, 0},
		//	byteLimit:       1,
		//	expectedTxOrder: []int{},
		//},
		//{
		//	priorities:      []uint64{0, 0, 0, 0, 0},
		//	byteLength:      []int{1, 2, 3, 4, 5},
		//	byteLimit:       1,
		//	expectedTxOrder: []int{0},
		//},
		//{
		//	priorities:      []uint64{0, 0, 0, 0, 0},
		//	byteLength:      []int{1, 2, 3, 4, 5},
		//	byteLimit:       3,
		//	expectedTxOrder: []int{0, 1, 2},
		//},
		//{
		//	priorities:      []uint64{1, 0, 1, 0, 1},
		//	byteLength:      []int{1, 2, 3, 4, 5},
		//	byteLimit:       3,
		//	expectedTxOrder: []int{0, 2, 1},
		//},
		//{
		//	priorities:      []uint64{1, 3, 5, 4, 2},
		//	byteLength:      []int{1, 3, 5, 4, 2},
		//	byteLimit:       3,
		//	expectedTxOrder: []int{1, 4, 0},
		//},
	}

	for i, tc := range testCases {
		tree := treeGen(speedUp)
		txs := getRandomBytes(len(tc.priorities))
		nks := getNodeKeys(tc.priorities, txs)
		limit := 20
		if tc.byteLength != nil {
			txs = getFixedBytes(tc.byteLength)
		}
		if tc.byteLimit != 0 {
			limit = tc.byteLimit
		}
		for j := 0; j < len(nks); j++ {
			tree.Insert(*nks[j], txs[j])
		}
		ordered := getNextOrderedTxs(tree, limit)
		require.Equal(t, len(tc.expectedTxOrder), len(ordered), "expecting equal tx count at testcase %d", i)
		for j, k := range tc.expectedTxOrder {
			require.True(t, bytes.Equal(txs[k], ordered[j]), "expecting equal bytes at testcase %d", i)
		}
	}
}

// BenchmarkLLRBInsert-8   	 1399514	       770 ns/op
func BenchmarkLLRBInsert(b *testing.B) {
	benchmarkInsert(b, NewLLRB, false)
}

// BenchmarkBTreeInsert-8   	 1000000	      1561 ns/op
func BenchmarkBTreeInsert(b *testing.B) {
	benchmarkInsert(b, NewBTree, false)
}

func benchmarkInsert(b *testing.B, treeGen func(bool) BalancedTree, speedUp bool) {
	tree := treeGen(speedUp)
	for i := 0; i < b.N; i++ {
		tree.Insert(NodeKey{Priority: uint64(i)}, getRandomBytes(1)[0])
	}
}

// BenchmarkLLRBRemove-8   	 1000000	      1382 ns/op
func BenchmarkLLRBRemove(b *testing.B) {
	benchmarkRemove(b, NewLLRB, false)
}

// BenchmarkBTreeRemove-8   	 1834498	       672 ns/op
func BenchmarkBTreeRemove(b *testing.B) {
	benchmarkRemove(b, NewBTree, false)
}

func benchmarkRemove(b *testing.B, treeGen func(bool) BalancedTree, speedUp bool) {
	b.StopTimer()
	tree := treeGen(speedUp)
	var nks []*NodeKey
	for i := 0; i < b.N; i++ {
		nk := &NodeKey{Priority: uint64(i)}
		nks = append(nks, nk)
	}
	txs := getRandomBytes(b.N)
	for i := 0; i < b.N; i++ {
		tree.Insert(*nks[i], txs[i])
	}
	b.StartTimer()
	for i := 0; i < b.N; i++ {
		tree.Remove(*nks[i])
	}
}

// BenchmarkLLRBGetNext-8   	     390	   2798607 ns/op
func BenchmarkLLRBGetNext(b *testing.B) {
	benchmarkGetNext(b, NewLLRB, false)
}

// BenchmarkBTreeGetNext-8   	     121	  10038807 ns/op
func BenchmarkBTreeGetNext(b *testing.B) {
	benchmarkGetNext(b, NewBTree, false)
}

func benchmarkGetNext(b *testing.B, treeGen func(bool) BalancedTree, speedUp bool) {
	tree := treeGen(speedUp)
	size := 10000
	for i := 0; i < size; i++ {
		randNum, _ := cr.Int(cr.Reader, big.NewInt(1000))
		data := getRandomBytes(1)[0]
		tree.Insert(NodeKey{Priority: randNum.Uint64(), Hash: txHash(data)}, data)
	}
	if tree.Size() != size {
		b.Fatal("invalid tree size", tree.Size())
	}
	b.ResetTimer()
	for i := 0; i < b.N; i++ {
		_, startKey, _ := tree.GetNext(nil, func(interface{}) bool { return true })
		for startKey != (NodeKey{}) {
			_, next, _ := tree.GetNext(&startKey, func(interface{}) bool { return true })
			if next.Priority > startKey.Priority {
				b.Fatal("invalid iteration")
			}
			startKey = next
		}
	}
}

//------------------------------help funcs--------------------------------------

func getRandomBytes(count int) [][]byte {
	var txs [][]byte
	for i := 0; i < count; i++ {
		tx := make([]byte, 20)
		cr.Read(tx)
		txs = append(txs, tx)
	}
	return txs
}

func getNodeKeys(priorities []uint64, txs [][]byte) []*NodeKey {
	var nks []*NodeKey
	for i := 0; i < len(priorities); i++ {
		nk := &NodeKey{
			Priority: priorities[i],
			TS:       time.Now(),
			Hash:     txHash(txs[i]),
		}
		nks = append(nks, nk)
	}
	return nks
}

func getFixedBytes(byteLength []int) [][]byte {
	var txs [][]byte
	for i := 0; i < len(byteLength); i++ {
		tx := make([]byte, byteLength[i])
		cr.Read(tx)
		txs = append(txs, tx)
	}
	return txs
}

func getNextOrderedTxs(t interface{}, byteLimit int) [][]byte {
	var starter *NodeKey
	var txs [][]byte
	var tree = t.(BalancedTree)
	for i := 0; i < 5; i++ {
		result, next, err := tree.GetNext(starter, func(v interface{}) bool { return len(v.([]byte)) <= byteLimit })
		if err != nil {
			break
		}
		txs = append(txs, result.([]byte))
		starter = &next
	}
	return txs
}

func txHash(tx []byte) [sha256.Size]byte {
	return sha256.Sum256(tx)
}<|MERGE_RESOLUTION|>--- conflicted
+++ resolved
@@ -90,41 +90,6 @@
 	_, err = tree.Remove(*getNodeKeys([]uint64{200}, txs)[0])
 	require.Error(t, err, "expecting error when removing nonexistent node")
 }
-
-<<<<<<< HEAD
-func TestLLRBUpdateKey(t *testing.T) {
-	testUpdateKey(t, NewLLRB, false)
-}
-
-func TestBTreeUpdateKey(t *testing.T) {
-	testUpdateKey(t, NewBTree, false)
-}
-
-func testUpdateKey(t *testing.T, treeGen func(bool) BalancedTree, speedUp bool) {
-	tree := treeGen(speedUp)
-	n := 100
-	txs := getRandomBytes(n)
-	perm := rand.Perm(n)
-	var nks []*NodeKey
-	for i := 0; i < n; i++ {
-		nk := &NodeKey{Priority: uint64(perm[i])}
-		tree.Insert(*nk, txs[perm[i]])
-		nks = append(nks, nk)
-	}
-	for i := 0; i < n; i++ {
-		newKey := *nks[i]
-		newKey.Priority += 100
-		err := tree.UpdateKey(newKey, *nks[i])
-		require.Error(t, err, "expecting error when updating nonexistent keys")
-		err = tree.UpdateKey(*nks[i], newKey)
-		require.NoError(t, err, "expecting no error when updating existed keys")
-		data, _ := tree.Remove(newKey)
-		require.True(t, bytes.Equal(data.([]byte), txs[perm[i]]), "expecting same tx after updating keys")
-	}
-}
-
-=======
->>>>>>> 5daffeae
 func TestLLRBGetNext(t *testing.T) {
 	testGetNext(t, NewLLRB, false)
 }
