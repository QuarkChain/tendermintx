package tree

import (
	"bytes"
	"errors"
	"math"
	"sync"
)

var ErrorStopIteration = errors.New("STOP ITERATION")
<<<<<<< HEAD
var ErrorKeyNotFound = errors.New("KEY NOT FOUND")
var ErrorKeyConflicted = errors.New("KEY CONFLICTED")
var ErrorSizeExceeded = errors.New("TREE SIZE EXCEEDED")
=======
var errorKeyNotFound = errors.New("KEY NOT FOUND")
var errorKeyConflicted = errors.New("KEY CONFLICTED")
>>>>>>> 5daffeae

func (a NodeKey) compare(b NodeKey) int {
	if a.Priority > b.Priority {
		return 1
	}
	if a.Priority < b.Priority {
		return -1
	}
	if a.TS.Before(b.TS) {
		return 1
	}
	if a.TS.After(b.TS) {
		return -1
	}
	return bytes.Compare(a.Hash[:], b.Hash[:])
}

type node struct {
	key         NodeKey
	data        interface{}
	left, right *node
	black       bool
}

type llrb struct {
<<<<<<< HEAD
	mtx      sync.RWMutex
	size     int
	maxSize  int
	root     *node
	useStack bool
	stack    []*node
}

//------------------------------PUBLIC METHODS------------------------------------------
=======
	mtx  sync.RWMutex
	size int
	root *node
}

// newLLRB return llrb with given maxSize
func newLLRB() *llrb {
	return &llrb{}
}
>>>>>>> 5daffeae

// Size returns the number of nodes in the tree
func (t *llrb) Size() int {
	t.mtx.RLock()
	defer t.mtx.RUnlock()
	return t.size
}

// GetNext retrieves a satisfied tx with "largest" nodeKey and "smaller" than starter if provided
func (t *llrb) GetNext(starter *NodeKey, predicate func(interface{}) bool) (interface{}, NodeKey, error) {
	if t.useStack {
		if len(t.stack) == 0 {
			t.iterInit(starter, predicate)
		}
		return t.iterGetNext(predicate)
	} else {
		return t.getNext(starter, predicate)
	}
}

// UpdateKey replace the oldeKey with newKey
func (t *llrb) UpdateKey(oldKey NodeKey, newKey NodeKey) error {
	data, err := t.Remove(oldKey)
	if err != nil {
		return err
	}
	return t.Insert(newKey, data)
}

// Insert inserts value into the tree
func (t *llrb) Insert(key NodeKey, data interface{}) error {
	t.mtx.Lock()
	defer t.mtx.Unlock()
	var err error
	t.root, err = t.insert(t.root, key, data)
	t.root.black = true
	if err == nil {
		t.size++
		if t.size >= t.maxSize {
			return ErrorSizeExceeded
		}
	}
	return err
}

// Remove removes a value from the tree with provided key
// The removed data is return if key found, otherwise nil is returned
func (t *llrb) Remove(key NodeKey) (interface{}, error) {
	t.mtx.Lock()
	defer t.mtx.Unlock()
	root, deleted := t.delete(t.root, key)
	t.root = root
	if t.root != nil {
		t.root.black = true
	}
	if deleted != (node{}) {
		t.size--
		return deleted.data, nil
	}
	return nil, ErrorKeyNotFound
}

//------------------------------PRIVATE METHODS--------------------------------------

// newLLRB return llrb with given maxSize
func newLLRB(maxSize int, speedUp bool) *llrb {
	return &llrb{maxSize: maxSize, useStack: speedUp}
}

// iterInit initialize the iterator to the first node meet the requirements
func (t *llrb) iterInit(starter *NodeKey, predicate func(interface{}) bool) error {
	t.mtx.RLock()
	defer t.mtx.RUnlock()
	t.iterateAll()
	startKey := NodeKey{
		Priority: uint64(math.MaxUint64),
	}
	if starter != nil {
		startKey = *starter
	}
	fmt.Println("Start initializing")
	// iterate with only priority check
	for h := t.root; h != nil; {
		t.stack = append(t.stack, h)
		if h.key.compare(startKey) == -1 {
			h = h.right
		} else {
			h = h.left
		}
	}
	fmt.Println("End initializing")
	t.printStack()

	fmt.Println("Finding candidate")
	// move iterator until next meet the conditions
	var candidate *node
	for next := t.stack[len(t.stack)-1]; candidate == nil && len(t.stack) > 0; t.iterNext() {
		next = t.stack[len(t.stack)-1]
		fmt.Printf("Current tx is %x\n", next.data.([]byte))
		fmt.Println("Current stack is")
		t.printStack()
		if predicate == nil || predicate(next.data) {
			print("Updated\n")
			candidate = next
			break
		}
	}
	fmt.Println("End finding candidate")
	t.printStack()

	if candidate == nil {
		return ErrorStopIteration
	}
	return nil
}

// iterCur() return the value of current iterator
func (t *llrb) iterCur() (interface{}, NodeKey, error) {
	if len(t.stack) == 0 {
		return nil, NodeKey{}, ErrorStopIteration
	}
	last := t.stack[len(t.stack)-1]
	return last.data, last.key, nil
}

<<<<<<< HEAD
// iterNext move the iterator backwards one step
func (t *llrb) iterNext() {
	if len(t.stack) == 0 {
		return
	}
	cur := t.stack[len(t.stack)-1].left
	t.stack = t.stack[:len(t.stack)-1]
	for cur != nil {
		t.stack = append(t.stack, cur)
		cur = cur.right
	}
}

// iterGetNext returns current value if available, then keep calling iterNext() until next is ready for fetch
func (t *llrb) iterGetNext(predicate func(interface{}) bool) (interface{}, NodeKey, error) {
	value, key, err := t.iterCur()
	if err != nil {
		return nil, NodeKey{}, err
	}
	t.iterNext()
	for next, _, nerr := t.iterCur(); nerr == nil && !predicate(next); t.iterNext() {
		next, _, nerr = t.iterCur()
	}
	return value, key, nil
}

// getNext retrieves a satisfied tx by traversal all nodes
func (t *llrb) getNext(starter *NodeKey, predicate func(interface{}) bool) (interface{}, NodeKey, error) {
	t.mtx.RLock()
	defer t.mtx.RUnlock()
	startKey := NodeKey{
		Priority: uint64(math.MaxUint64),
	}
	if starter != nil {
		startKey = *starter
	}
	var candidate *node
	for h := t.root; h != nil; {
		if h.key.compare(startKey) == -1 {
			if (predicate == nil || predicate(h.data)) && (candidate == nil || candidate.key.compare(h.key) == -1) {
				candidate = h
			}
			h = h.right
		} else {
			h = h.left
		}
	}
	if candidate == nil {
		return nil, NodeKey{}, ErrorStopIteration
	}
	return candidate.data, candidate.key, nil
=======
// Insert inserts value into the tree
func (t *llrb) Insert(key NodeKey, data interface{}) {
	t.mtx.Lock()
	defer t.mtx.Unlock()
	var err error
	t.root, err = t.insert(t.root, key, data)
	t.root.black = true
	if err == nil {
		t.size++
	}
>>>>>>> 5daffeae
}

//------------------------------LOW LEVEL OPERATIONS--------------------------------------

func (t *llrb) insert(h *node, key NodeKey, data interface{}) (*node, error) {
	if h == nil {
		return &node{key: key, data: data}, nil
	}
	var err error
	switch key.compare(h.key) {
	case -1:
		h.left, err = t.insert(h.left, key, data)
	case 1:
		h.right, err = t.insert(h.right, key, data)
	default:
		return h, errorKeyConflicted
	}

	if isRed(h.right) && !isRed(h.left) {
		h = t.rotateLeft(h)
	}
	if isRed(h.left) && isRed(h.left.left) {
		h = t.rotateRight(h)
	}
	if isRed(h.left) && isRed(h.right) {
		flip(h)
	}
	return h, err
}

func (t *llrb) deleteMin(h *node) (*node, node) {
	deleted := node{}
	if h == nil {
		return nil, deleted
	}
	if h.left == nil {
		return nil, *h
	}

	if !isRed(h.left) && !isRed(h.left.left) {
		h = t.moveRedLeft(h)
	}
	h.left, deleted = t.deleteMin(h.left)
	return t.fixUp(h), deleted
}

<<<<<<< HEAD
=======
// Remove removes a value from the tree with provided key
// The removed data is return if key found, otherwise nil is returned
func (t *llrb) Remove(key NodeKey) (interface{}, error) {
	t.mtx.Lock()
	defer t.mtx.Unlock()
	root, deleted := t.delete(t.root, key)
	t.root = root
	if t.root != nil {
		t.root.black = true
	}
	if deleted != (node{}) {
		t.size--
		return deleted.data, nil
	}
	return nil, errorKeyNotFound
}

>>>>>>> 5daffeae
func (t *llrb) delete(h *node, key NodeKey) (*node, node) {
	deleted := node{}
	if h == nil {
		return nil, deleted
	}
	if key.compare(h.key) == -1 {
		if h.left == nil {
			return h, deleted
		}
		if !isRed(h.left) && !isRed(h.left.left) {
			h = t.moveRedLeft(h)
		}
		h.left, deleted = t.delete(h.left, key)
	} else {
		if isRed(h.left) {
			h = t.rotateRight(h)
		}
		if key.compare(h.key) == 0 && h.right == nil {
			return nil, *h
		}
		if h.right != nil && !isRed(h.right) && !isRed(h.right.left) {
			h = t.moveRedRight(h)
		}
		if key.compare(h.key) == 0 {
			deleted = *h
			right, newNode := t.deleteMin(h.right)
			h.right = right
			h.key = newNode.key
			h.data = newNode.data
		} else {
			h.right, deleted = t.delete(h.right, key)
		}
	}
	return t.fixUp(h), deleted
}

func (t *llrb) rotateLeft(h *node) *node {
	x := h.right
	if x.black {
		panic("rotating a black link")
	}
	h.right = x.left
	x.left = h
	x.black = h.black
	h.black = false
	return x
}

func (t *llrb) rotateRight(h *node) *node {
	x := h.left
	if x.black {
		panic("rotating a black link")
	}
	h.left = x.right
	x.right = h
	x.black = h.black
	h.black = false
	return x
}

func (t *llrb) moveRedLeft(h *node) *node {
	flip(h)
	if isRed(h.right.left) {
		h.right = t.rotateRight(h.right)
		h = t.rotateLeft(h)
		flip(h)
	}
	return h
}

func (t *llrb) moveRedRight(h *node) *node {
	flip(h)
	if isRed(h.left.left) {
		h = t.rotateRight(h)
		flip(h)
	}
	return h
}

func (t *llrb) fixUp(h *node) *node {
	if isRed(h.right) {
		h = t.rotateLeft(h)
	}
	if isRed(h.left) && isRed(h.left.left) {
		h = t.rotateRight(h)
	}
	if isRed(h.left) && isRed(h.right) {
		flip(h)
	}
	return h
}

func isRed(h *node) bool {
	if h == nil {
		return false
	}
	return !h.black
}

func flip(h *node) {
	h.black = !h.black
	h.left.black = !h.left.black
	h.right.black = !h.right.black
}

//------------------------------help funcs--------------------------------------

func (t *llrb) printStack() {
	for i, v := range t.stack {
		fmt.Printf("%dth %d %x;", i, v.key.Priority, v.data.([]byte))
	}
	fmt.Println()
}

func (t *llrb) iterateAll() {
	helper(t.root)
}

func helper(root *node) {
	if root == nil {
		return
	}
	fmt.Printf("%d,%x\n", root.key.Priority, root.data.([]byte))
	fmt.Println("Left is")
	helper(root.left)
	fmt.Println("Right is")
	helper(root.right)
}<|MERGE_RESOLUTION|>--- conflicted
+++ resolved
@@ -3,19 +3,14 @@
 import (
 	"bytes"
 	"errors"
+	"fmt"
 	"math"
 	"sync"
 )
 
 var ErrorStopIteration = errors.New("STOP ITERATION")
-<<<<<<< HEAD
-var ErrorKeyNotFound = errors.New("KEY NOT FOUND")
-var ErrorKeyConflicted = errors.New("KEY CONFLICTED")
-var ErrorSizeExceeded = errors.New("TREE SIZE EXCEEDED")
-=======
 var errorKeyNotFound = errors.New("KEY NOT FOUND")
 var errorKeyConflicted = errors.New("KEY CONFLICTED")
->>>>>>> 5daffeae
 
 func (a NodeKey) compare(b NodeKey) int {
 	if a.Priority > b.Priority {
@@ -41,27 +36,12 @@
 }
 
 type llrb struct {
-<<<<<<< HEAD
 	mtx      sync.RWMutex
 	size     int
-	maxSize  int
 	root     *node
 	useStack bool
 	stack    []*node
 }
-
-//------------------------------PUBLIC METHODS------------------------------------------
-=======
-	mtx  sync.RWMutex
-	size int
-	root *node
-}
-
-// newLLRB return llrb with given maxSize
-func newLLRB() *llrb {
-	return &llrb{}
-}
->>>>>>> 5daffeae
 
 // Size returns the number of nodes in the tree
 func (t *llrb) Size() int {
@@ -82,17 +62,8 @@
 	}
 }
 
-// UpdateKey replace the oldeKey with newKey
-func (t *llrb) UpdateKey(oldKey NodeKey, newKey NodeKey) error {
-	data, err := t.Remove(oldKey)
-	if err != nil {
-		return err
-	}
-	return t.Insert(newKey, data)
-}
-
 // Insert inserts value into the tree
-func (t *llrb) Insert(key NodeKey, data interface{}) error {
+func (t *llrb) Insert(key NodeKey, data interface{}) {
 	t.mtx.Lock()
 	defer t.mtx.Unlock()
 	var err error
@@ -100,11 +71,7 @@
 	t.root.black = true
 	if err == nil {
 		t.size++
-		if t.size >= t.maxSize {
-			return ErrorSizeExceeded
-		}
-	}
-	return err
+	}
 }
 
 // Remove removes a value from the tree with provided key
@@ -121,14 +88,12 @@
 		t.size--
 		return deleted.data, nil
 	}
-	return nil, ErrorKeyNotFound
-}
-
-//------------------------------PRIVATE METHODS--------------------------------------
+	return nil, errorKeyNotFound
+}
 
 // newLLRB return llrb with given maxSize
-func newLLRB(maxSize int, speedUp bool) *llrb {
-	return &llrb{maxSize: maxSize, useStack: speedUp}
+func newLLRB(speedUp bool) *llrb {
+	return &llrb{useStack: speedUp}
 }
 
 // iterInit initialize the iterator to the first node meet the requirements
@@ -187,7 +152,6 @@
 	return last.data, last.key, nil
 }
 
-<<<<<<< HEAD
 // iterNext move the iterator backwards one step
 func (t *llrb) iterNext() {
 	if len(t.stack) == 0 {
@@ -239,21 +203,7 @@
 		return nil, NodeKey{}, ErrorStopIteration
 	}
 	return candidate.data, candidate.key, nil
-=======
-// Insert inserts value into the tree
-func (t *llrb) Insert(key NodeKey, data interface{}) {
-	t.mtx.Lock()
-	defer t.mtx.Unlock()
-	var err error
-	t.root, err = t.insert(t.root, key, data)
-	t.root.black = true
-	if err == nil {
-		t.size++
-	}
->>>>>>> 5daffeae
-}
-
-//------------------------------LOW LEVEL OPERATIONS--------------------------------------
+}
 
 func (t *llrb) insert(h *node, key NodeKey, data interface{}) (*node, error) {
 	if h == nil {
@@ -297,26 +247,6 @@
 	return t.fixUp(h), deleted
 }
 
-<<<<<<< HEAD
-=======
-// Remove removes a value from the tree with provided key
-// The removed data is return if key found, otherwise nil is returned
-func (t *llrb) Remove(key NodeKey) (interface{}, error) {
-	t.mtx.Lock()
-	defer t.mtx.Unlock()
-	root, deleted := t.delete(t.root, key)
-	t.root = root
-	if t.root != nil {
-		t.root.black = true
-	}
-	if deleted != (node{}) {
-		t.size--
-		return deleted.data, nil
-	}
-	return nil, errorKeyNotFound
-}
-
->>>>>>> 5daffeae
 func (t *llrb) delete(h *node, key NodeKey) (*node, node) {
 	deleted := node{}
 	if h == nil {
@@ -422,8 +352,6 @@
 	h.right.black = !h.right.black
 }
 
-//------------------------------help funcs--------------------------------------
-
 func (t *llrb) printStack() {
 	for i, v := range t.stack {
 		fmt.Printf("%dth %d %x;", i, v.key.Priority, v.data.([]byte))
