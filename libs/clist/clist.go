--- conflicted
+++ resolved
@@ -353,10 +353,6 @@
 	return e
 }
 
-<<<<<<< HEAD
-// Panics if list grows beyond its max length.
-=======
->>>>>>> 5bbe8498
 func (l *CList) PushBack(v interface{}) *CElement {
 	return l.PushBackWithPriority(v, 0)
 }
