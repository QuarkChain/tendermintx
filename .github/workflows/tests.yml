name: Tests
# Tests runs different tests (test_abci_apps, test_abci_cli, test_apps)
# This workflow runs on every push to master or release branch and  every pull requests
# All jobs will pass without running if no *{.go, .mod, .sum} files have been modified
on:
  pull_request:
  push:
    branches:
      - master
      - release/**

jobs:
  cleanup-runs:
    runs-on: ubuntu-latest
    steps:
      - uses: rokroskar/workflow-run-cleanup-action@master
        env:
          GITHUB_TOKEN: "${{ secrets.GITHUB_TOKEN }}"
    if: "!startsWith(github.ref, 'refs/tags/') && github.ref != 'refs/heads/master'"

  build:
    name: Build
    runs-on: ubuntu-latest
    timeout-minutes: 5
    steps:
      - uses: actions/checkout@v2
      - uses: technote-space/get-diff-action@v1
        with:
          SUFFIX_FILTER: |
            .go
            .mod
            .sum
            .sh
          SET_ENV_NAME_INSERTIONS: 1
          SET_ENV_NAME_LINES: 1
      - name: Set GOBIN
        run: |
          echo "::add-path::$(go env GOPATH)/bin"
      - name: install
        run: make install install_abci install_abcix
        if: "env.GIT_DIFF != ''"
      - uses: actions/cache@v1
        with:
          path: ~/go/pkg/mod
          key: ${{ runner.os }}-go-${{ hashFiles('**/go.sum') }}
          restore-keys: |
            ${{ runner.os }}-go-
        if: "env.GIT_DIFF != ''"
      # Cache binaries for use by other jobs
      - uses: actions/cache@v1
        with:
          path: ~/go/bin
          key: ${{ runner.os }}-${{ github.sha }}-tm-binary
        if: "env.GIT_DIFF != ''"

  test_abci_apps:
    runs-on: ubuntu-latest
    needs: Build
    timeout-minutes: 5
    steps:
      - uses: actions/checkout@v2
      - uses: technote-space/get-diff-action@v1
        with:
          SUFFIX_FILTER: |
            .go
            .mod
            .sum
            .sh
          SET_ENV_NAME_INSERTIONS: 1
          SET_ENV_NAME_LINES: 1
      - name: Set GOBIN
        run: |
          echo "::add-path::$(go env GOPATH)/bin"
      - uses: actions/cache@v1
        with:
          path: ~/go/pkg/mod
          key: ${{ runner.os }}-go-${{ hashFiles('**/go.sum') }}
          restore-keys: |
            ${{ runner.os }}-go-
        if: "env.GIT_DIFF != ''"
      - uses: actions/cache@v1
        with:
          path: ~/go/bin
          key: ${{ runner.os }}-${{ github.sha }}-tm-binary
        if: "env.GIT_DIFF != ''"
      - name: test_abci_apps
        run: abci/tests/test_app/test.sh
        shell: bash
        if: "env.GIT_DIFF != ''"

  test_abci_cli:
    runs-on: ubuntu-latest
    needs: Build
    timeout-minutes: 5
    steps:
      - uses: actions/checkout@v2
      - uses: technote-space/get-diff-action@v1
        with:
          SUFFIX_FILTER: |
            .go
            .mod
            .sum
            .sh
          SET_ENV_NAME_INSERTIONS: 1
          SET_ENV_NAME_LINES: 1
      - name: Set GOBIN
        run: |
          echo "::add-path::$(go env GOPATH)/bin"
      - uses: actions/cache@v1
        with:
          path: ~/go/pkg/mod
          key: ${{ runner.os }}-go-${{ hashFiles('**/go.sum') }}
          restore-keys: |
            ${{ runner.os }}-go-
        if: "env.GIT_DIFF != ''"
      - uses: actions/cache@v1
        with:
          path: ~/go/bin
          key: ${{ runner.os }}-${{ github.sha }}-tm-binary
        if: "env.GIT_DIFF != ''"
      - run: abci/tests/test_cli/test.sh
        shell: bash
        if: "env.GIT_DIFF != ''"

  test_apps:
    runs-on: ubuntu-latest
    needs: Build
    timeout-minutes: 5
    steps:
      - uses: actions/checkout@v2
      - uses: technote-space/get-diff-action@v1
        with:
          SUFFIX_FILTER: |
            .go
            .mod
            .sum
            .sh
          SET_ENV_NAME_INSERTIONS: 1
          SET_ENV_NAME_LINES: 1
      - name: Set GOBIN
        run: |
          echo "::add-path::$(go env GOPATH)/bin"
      - uses: actions/cache@v1
        with:
          path: ~/go/pkg/mod
          key: ${{ runner.os }}-go-${{ hashFiles('**/go.sum') }}
          restore-keys: |
            ${{ runner.os }}-go-
        if: "env.GIT_DIFF != ''"
      - uses: actions/cache@v1
        with:
          path: ~/go/bin
          key: ${{ runner.os }}-${{ github.sha }}-tm-binary
        if: "env.GIT_DIFF != ''"
<<<<<<< HEAD
      - name: install ABCIx
        run: make install install_abcix
        if: "env.GIT_DIFF != ''"

# TODO: enable socket & grpc abci test after implement CreateBlock, also we should implement an abcix kvstore testing script
#      - name: test_apps
#        run: test/app/test.sh
#        shell: bash
#        if: "env.GIT_DIFF != ''"
=======
      - name: test_apps
        run: test/app/test.sh
        shell: bash
        if: "env.GIT_DIFF != ''"
>>>>>>> c8adc829
<|MERGE_RESOLUTION|>--- conflicted
+++ resolved
@@ -152,19 +152,7 @@
           path: ~/go/bin
           key: ${{ runner.os }}-${{ github.sha }}-tm-binary
         if: "env.GIT_DIFF != ''"
-<<<<<<< HEAD
-      - name: install ABCIx
-        run: make install install_abcix
-        if: "env.GIT_DIFF != ''"
-
-# TODO: enable socket & grpc abci test after implement CreateBlock, also we should implement an abcix kvstore testing script
-#      - name: test_apps
-#        run: test/app/test.sh
-#        shell: bash
-#        if: "env.GIT_DIFF != ''"
-=======
       - name: test_apps
         run: test/app/test.sh
         shell: bash
-        if: "env.GIT_DIFF != ''"
->>>>>>> c8adc829
+        if: "env.GIT_DIFF != ''"