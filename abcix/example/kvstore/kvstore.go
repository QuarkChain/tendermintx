--- conflicted
+++ resolved
@@ -133,12 +133,8 @@
 		binary.PutVarint(appHash, size)
 		ret.AppHash = appHash
 	}
-
-<<<<<<< HEAD
+	ret.Events = nil
 	return ret
-=======
-	return types.ResponseCreateBlock{Txs: txs, InvalidTxs: invalidTxs, Hash: appHash, Events: nil}
->>>>>>> 42a0c4b1
 }
 
 // Combination of ABCI.BeginBlock, []ABCI.DeliverTx, and ABCI.EndBlock
