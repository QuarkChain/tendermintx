package kvstore

import (
	"bytes"
	"encoding/binary"
	"fmt"
	"os"
	"strconv"

	"github.com/jinzhu/copier"
	"github.com/pkg/errors"
	dbm "github.com/tendermint/tm-db"

	"github.com/tendermint/tendermint/abcix/example/code"
	"github.com/tendermint/tendermint/abcix/types"
	"github.com/tendermint/tendermint/libs/log"
	tdtypes "github.com/tendermint/tendermint/types"
	"github.com/tendermint/tendermint/version"
)

var (
	kvPairPrefixKey = []byte("kvPairKey:")

	ProtocolVersion uint64 = 0x1
	maxBytes               = tdtypes.DefaultConsensusParams().Block.MaxBytes
	maxGas          int64  = 10
)

type State struct {
	db            dbm.DB
	Size          int64            `json:"size"`
	Height        int64            `json:"height"`
	ResourceUsage map[string]int64 `json:"resource_usage"`
	AppHash       []byte           `json:"app_hash"`
}

func loadState(db dbm.DB) State {
	return State{
		db:            db,
		ResourceUsage: make(map[string]int64),
	}
}

func prefixKey(key []byte) []byte {
	return append(kvPairPrefixKey, key...)
}

type Tx struct {
	kvs []struct {
		key []byte
		val []byte
	}
	from     []byte
	gasprice int64
}

//---------------------------------------------------

var _ types.Application = (*Application)(nil)

type Application struct {
	types.BaseApplication
	state        State
	logger       log.Logger
	RetainBlocks int64 // blocks to retain after commit (via ResponseCommit.RetainHeight)
}

func NewApplication() *Application {
	state := loadState(dbm.NewMemDB())
	return &Application{state: state, logger: log.NewTMLogger(log.NewSyncWriter(os.Stdout))}
}

func (app *Application) Info(req types.RequestInfo) (resInfo types.ResponseInfo) {
	return types.ResponseInfo{
		Data:             fmt.Sprintf("{\"size\":%v}", app.state.Size),
		Version:          version.ABCIVersion,
		AppVersion:       ProtocolVersion,
		LastBlockHeight:  app.state.Height,
		LastBlockAppHash: app.state.AppHash,
	}
}

func (app *Application) CheckTx(req types.RequestCheckTx) types.ResponseCheckTx {
	// Tx looks like "[key1]=[value1],[key2]=[value2],[from],[gasprice]"
	// e.g. "a=41,c=42,alice,100"
	tx, err := parseTx(req.Tx)
	if err != nil {
		app.logger.Error("failed to parse tx", "err", err)
		return types.ResponseCheckTx{Code: code.CodeTypeEncodingError}
	}
	return types.ResponseCheckTx{Code: code.CodeTypeOK, GasWanted: int64(len(tx.kvs)), Priority: uint64(tx.gasprice)}
}

// Iterate txs from mempool ordered by priority and select the ones to be included in the next block
func (app *Application) CreateBlock(
	req types.RequestCreateBlock,
	mempool *types.MempoolIter,
) types.ResponseCreateBlock {
	var size int64
	remainBytes := maxBytes -
		tdtypes.MaxOverheadForBlock -
		tdtypes.MaxHeaderBytes -
		int64(len(req.LastCommitInfo.Votes))*tdtypes.MaxVoteBytes -
		int64(len(req.ByzantineValidators))*tdtypes.MaxEvidenceBytes
	remainGas := maxGas

	ret := types.ResponseCreateBlock{}
	for {
		tx, err := mempool.GetNextTransaction(remainBytes, remainGas)
		if err != nil {
			panic("failed to get next tx from mempool")
		}
		// Break if mempool runs out of tx
		if len(tx) == 0 {
			break
		}

		newState, gasUsed, err := executeTx(app.state, tx, true)
		if err != nil {
			ret.InvalidTxs = append(ret.InvalidTxs, tx)
			continue
		}
		ret.Txs = append(ret.Txs, tx)
		size = newState.Size
		remainBytes -= int64(len(tx))
		remainGas -= gasUsed
		txResp := &types.ResponseDeliverTx{GasUsed: gasUsed}
		ret.DeliverTxs = append(ret.DeliverTxs, txResp)
	}

<<<<<<< HEAD
	if size != 0 {
		appHash := make([]byte, 8)
		binary.PutVarint(appHash, size)
		ret.AppHash = appHash
	}

	return ret
=======
	appHash := make([]byte, 8)
	binary.PutVarint(appHash, size)

	events := []types.Event{}
	return types.ResponseCreateBlock{Txs: txs, InvalidTxs: invalidTxs, Hash: appHash, Events: events}
>>>>>>> faea50de
}

// Combination of ABCI.BeginBlock, []ABCI.DeliverTx, and ABCI.EndBlock
func (app *Application) DeliverBlock(req types.RequestDeliverBlock) types.ResponseDeliverBlock {
	ret := types.ResponseDeliverBlock{}
	// Tx looks like "[key1]=[value1],[key2]=[value2],[from],[gasprice]"
	// e.g. "a=41,c=42,alice,100"
	for _, tx := range req.Txs {
		newState, gasUsed, err := executeTx(app.state, tx, false)
		if err != nil {
			panic("consensus failure: invalid tx found in DeliverBlock: " + err.Error())
		}
		app.state = newState
		txResp := types.ResponseDeliverTx{GasUsed: gasUsed}
		ret.DeliverTxs = append(ret.DeliverTxs, &txResp)
	}
	return ret
}

func (app *Application) CheckBlock(req types.RequestCheckBlock) types.ResponseCheckBlock {
	// Tx looks like "[key1]=[value1],[key2]=[value2],[from],[gasprice]"
	// e.g. "a=41,c=42,alice,100"
	ret := types.ResponseCheckBlock{}

	var lastState *State
	for _, tx := range req.Txs {
		newState, gasUsed, err := executeTx(app.state, tx, true)
		if err != nil {
			panic("consensus failure: invalid tx found in DeliverBlock: " + err.Error())
		}
		lastState = &newState
		txResp := types.ResponseDeliverTx{GasUsed: gasUsed}
		ret.DeliverTxs = append(ret.DeliverTxs, &txResp)
	}
	ret.AppHash = lastState.AppHash

	return ret
}

func (app *Application) Commit() types.ResponseCommit {
	// Using a memdb - just return the big endian size of the db
	appHash := make([]byte, 8)
	binary.PutVarint(appHash, app.state.Size)
	app.state.AppHash = appHash
	app.state.Height++

	resp := types.ResponseCommit{Data: appHash}
	if app.RetainBlocks > 0 && app.state.Height >= app.RetainBlocks {
		resp.RetainHeight = app.state.Height - app.RetainBlocks + 1
	}
	return resp
}

// Returns an associated value or nil if missing.
func (app *Application) Query(reqQuery types.RequestQuery) (resQuery types.ResponseQuery) {
	// Can query key-value pair by path "kv" or resource usage by "usage"
	resQuery.Key = reqQuery.Data
	resQuery.Height = app.state.Height
	if reqQuery.Path == "kv" {
		value, err := app.state.db.Get(prefixKey(reqQuery.Data))
		if err != nil {
			panic(err)
		}
		if value == nil {
			resQuery.Log = "does not exist"
		} else {
			resQuery.Log = "exists"
		}
		resQuery.Value = value
	} else if reqQuery.Path == "usage" {
		usage, ok := app.state.ResourceUsage[string(reqQuery.Data)]
		if !ok {
			resQuery.Log = "does not exist"
		} else {
			resQuery.Log = "exists"
		}
		resQuery.Value = []byte(fmt.Sprintf("%d", usage))
	}
	return resQuery
}

func parseTx(tx []byte) (*Tx, error) {
	parts := bytes.Split(tx, []byte(","))
	size := len(parts)
	if size < 3 {
		return nil, errors.New("invalid tx")
	}
	gasprice, err := strconv.ParseInt(string(parts[size-1]), 10, 64)
	if err != nil {
		return nil, errors.Wrap(err, "failed to parse gasprice")
	}
	ret := Tx{
		from:     parts[size-2],
		gasprice: gasprice,
	}
	for _, kv := range parts[:size-2] {
		kvPair := bytes.Split(kv, []byte("="))
		if len(kvPair) != 2 {
			return nil, errors.New("invalid kv pair in tx")
		}
		ret.kvs = append(ret.kvs, struct {
			key []byte
			val []byte
		}{kvPair[0], kvPair[1]})
	}
	return &ret, nil
}

func executeTx(state State, txBytes []byte, preExecute bool) (newState State, gasUsed int64, err error) {
	tx, err := parseTx(txBytes)
	if err != nil {
		return
	}

	newState = state
	// Need to copy the map
	newState.ResourceUsage = make(map[string]int64)
	if err := copier.Copy(&newState.ResourceUsage, &state.ResourceUsage); err != nil {
		panic(err)
	}
	for _, kv := range tx.kvs {
		if !preExecute {
			if err := newState.db.Set(prefixKey(kv.key), kv.val); err != nil {
				panic(err)
			}
		}
		newState.Size++
		gasUsed++
		newState.ResourceUsage[string(tx.from)] += tx.gasprice
	}
	return
}<|MERGE_RESOLUTION|>--- conflicted
+++ resolved
@@ -128,7 +128,6 @@
 		ret.DeliverTxs = append(ret.DeliverTxs, txResp)
 	}
 
-<<<<<<< HEAD
 	if size != 0 {
 		appHash := make([]byte, 8)
 		binary.PutVarint(appHash, size)
@@ -136,13 +135,6 @@
 	}
 
 	return ret
-=======
-	appHash := make([]byte, 8)
-	binary.PutVarint(appHash, size)
-
-	events := []types.Event{}
-	return types.ResponseCreateBlock{Txs: txs, InvalidTxs: invalidTxs, Hash: appHash, Events: events}
->>>>>>> faea50de
 }
 
 // Combination of ABCI.BeginBlock, []ABCI.DeliverTx, and ABCI.EndBlock
@@ -167,13 +159,13 @@
 	// e.g. "a=41,c=42,alice,100"
 	ret := types.ResponseCheckBlock{}
 
-	var lastState *State
+	lastState := app.state
 	for _, tx := range req.Txs {
-		newState, gasUsed, err := executeTx(app.state, tx, true)
-		if err != nil {
-			panic("consensus failure: invalid tx found in DeliverBlock: " + err.Error())
-		}
-		lastState = &newState
+		newState, gasUsed, err := executeTx(lastState, tx, true)
+		if err != nil {
+			panic("consensus failure: invalid tx found in CheckBlock: " + err.Error())
+		}
+		lastState = newState
 		txResp := types.ResponseDeliverTx{GasUsed: gasUsed}
 		ret.DeliverTxs = append(ret.DeliverTxs, &txResp)
 	}
