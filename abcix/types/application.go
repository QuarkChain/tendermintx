--- conflicted
+++ resolved
@@ -21,23 +21,14 @@
 	CheckTx(RequestCheckTx) ResponseCheckTx // Validate a tx for the mempool
 
 	// Consensus Connection
-<<<<<<< HEAD
 	CreateBlock(RequestCreateBlock,
 		MempoolIter) ResponseCreateBlock // Create block and include tx by priority
-	InitChain(RequestInitChain) ResponseInitChain    // Init blockchain w validators/other info from TendermintCore
-	BeginBlock(RequestBeginBlock) ResponseBeginBlock // Signals the beginning of a block
-	DeliverTx(RequestDeliverTx) ResponseDeliverTx    // Deliver a tx for full processing
-	EndBlock(RequestEndBlock) ResponseEndBlock       // Signals the end of a block, returns changes to the validator set
-	Commit() ResponseCommit                          // Commit the state and return the application Merkle root hash
-=======
-	CreateBlock(RequestCreateBlock) ResponseCreateBlock    // Create block and include tx by priority
 	InitChain(RequestInitChain) ResponseInitChain          // Init blockchain w validators/other info from TendermintCore
 	BeginBlock(RequestBeginBlock) ResponseBeginBlock       // Signals the beginning of a block
 	DeliverTx(RequestDeliverTx) ResponseDeliverTx          // Deliver a tx for full processing
 	EndBlock(RequestEndBlock) ResponseEndBlock             // Signals the end of a block, returns changes to validator set
 	DeliverBlock(RequestDeliverBlock) ResponseDeliverBlock // Deliver a block for full processing
 	Commit() ResponseCommit                                // Commit the state and return the application Merkle root hash
->>>>>>> 581cde21
 
 	// State Sync Connection
 	ListSnapshots(RequestListSnapshots) ResponseListSnapshots                // List available snapshots
