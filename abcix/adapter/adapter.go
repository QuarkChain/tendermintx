package adapter

import (
	"encoding/json"
	"errors"
	"io/ioutil"
	"math"
	"os"
	"reflect"

	dbm "github.com/tendermint/tm-db"

	"github.com/jinzhu/copier"
	abci "github.com/tendermint/tendermint/abci/types"
	abcix "github.com/tendermint/tendermint/abcix/types"
	"github.com/tendermint/tendermint/libs/log"
	tdtypes "github.com/tendermint/tendermint/types"
)

var (
	maxBytes = tdtypes.DefaultConsensusParams().Block.MaxBytes
	maxGas   = tdtypes.DefaultConsensusParams().Block.MaxGas

	stateKey = []byte("adaptorStateKey")
)

type state struct {
	db      dbm.DB
	AppHash []byte        `json:"appHash"`
	Events  []abcix.Event `json:"events"`
}

type adaptedApp struct {
	abciApp abci.Application
<<<<<<< HEAD
	state   state
	logger  log.Logger
=======
	appHash []byte
	events  []abcix.Event
>>>>>>> ca49119b
}

type AdaptedApp interface {
	OriginalApp() abci.Application
}

func (app *adaptedApp) OriginalApp() abci.Application {
	return app.abciApp
}

const (
	info = iota
	setoption
	query
	checktx
	initchain
	listsnapshots
	offersnapshot
	loadsnapshotchunk
	applysnapshotchunk
	beginblock
	endblock
)

type abciTypePair struct {
	request reflect.Type
	method  interface{}
}

var typeRegistry = map[int]abciTypePair{
	info:               {reflect.TypeOf(abci.RequestInfo{}), abci.Application.Info},
	setoption:          {reflect.TypeOf(abci.RequestSetOption{}), abci.Application.SetOption},
	query:              {reflect.TypeOf(abci.RequestQuery{}), abci.Application.Query},
	checktx:            {reflect.TypeOf(abci.RequestCheckTx{}), abci.Application.CheckTx},
	initchain:          {reflect.TypeOf(abci.RequestInitChain{}), abci.Application.InitChain},
	listsnapshots:      {reflect.TypeOf(abci.RequestListSnapshots{}), abci.Application.ListSnapshots},
	offersnapshot:      {reflect.TypeOf(abci.RequestOfferSnapshot{}), abci.Application.OfferSnapshot},
	loadsnapshotchunk:  {reflect.TypeOf(abci.RequestLoadSnapshotChunk{}), abci.Application.LoadSnapshotChunk},
	applysnapshotchunk: {reflect.TypeOf(abci.RequestApplySnapshotChunk{}), abci.Application.ApplySnapshotChunk},
	beginblock:         {reflect.TypeOf(abci.RequestBeginBlock{}), abci.Application.BeginBlock},
	endblock:           {reflect.TypeOf(abci.RequestEndBlock{}), abci.Application.EndBlock},
}

func Apply(f interface{}, args ...interface{}) reflect.Value {
	fun := reflect.ValueOf(f)
	in := make([]reflect.Value, len(args))
	for k, arg := range args {
		in[k] = reflect.ValueOf(arg).Elem()
	}
	r := fun.Call(in)
	return r[0]
}

func (app *adaptedApp) applyLegacyABCI(req interface{}, resp interface{}, abciType int) error {
	typePair, ok := typeRegistry[abciType]
	if !ok {
		return errors.New("ABCI type registry not found")
	}
	abciReq := reflect.New(typePair.request).Interface()
	if err := copier.Copy(abciReq, req); err != nil {
		return err
	}

	abciResp := Apply(typePair.method, &app.abciApp, abciReq).Interface()
	if err := copier.Copy(resp, abciResp); err != nil {
		return err
	}
	return nil
}

func (app *adaptedApp) Info(req abcix.RequestInfo) (resp abcix.ResponseInfo) {
	if err := app.applyLegacyABCI(&req, &resp, info); err != nil {
		panic(err)
	}
	return
}

func (app *adaptedApp) SetOption(req abcix.RequestSetOption) (resp abcix.ResponseSetOption) {
	if err := app.applyLegacyABCI(&req, &resp, setoption); err != nil {
		panic("failed to adapt the ABCI legacy methods: " + err.Error())
	}
	return
}

func (app *adaptedApp) Query(req abcix.RequestQuery) (resp abcix.ResponseQuery) {
	if err := app.applyLegacyABCI(&req, &resp, query); err != nil {
		panic("failed to adapt the ABCI legacy methods: " + err.Error())
	}
	return
}

func (app *adaptedApp) CheckTx(req abcix.RequestCheckTx) (resp abcix.ResponseCheckTx) {
	if err := app.applyLegacyABCI(&req, &resp, checktx); err != nil {
		panic("failed to adapt the ABCI legacy methods: " + err.Error())
	}
	return
}

func (app *adaptedApp) CreateBlock(
	req abcix.RequestCreateBlock,
	iter *abcix.MempoolIter,
) (resp abcix.ResponseCreateBlock) {
	if maxGas < 0 {
		maxGas = int64(math.MaxInt64)

	}
	// Update remainBytes based on previous block
	remainBytes := CalcRemainBytes(req)
	remainGas := maxGas

	for {
		tx, err := iter.GetNextTransaction(remainBytes, remainGas)
		// TODO: this in real world may never happen, and in the future we may need to handle this error more elegantly
		if err != nil {
			panic("failed to get next tx from mempool")
		}
		if len(tx) == 0 {
			break
		}
		resp.Txs = append(resp.Txs, tx)
		remainBytes -= int64(len(tx))
		remainGas--
		resp.DeliverTxs = append(resp.DeliverTxs, &abcix.ResponseDeliverTx{Code: abcix.CodeTypeOK})
	}
	resp.AppHash = app.state.AppHash
	resp.Events = app.state.Events
	return resp
}

func (app *adaptedApp) InitChain(req abcix.RequestInitChain) (resp abcix.ResponseInitChain) {
	if err := app.applyLegacyABCI(&req, &resp, initchain); err != nil {
		panic("failed to adapt the ABCI legacy methods: " + err.Error())
	}
	return
}

func (app *adaptedApp) DeliverBlock(req abcix.RequestDeliverBlock) (resp abcix.ResponseDeliverBlock) {
	if err := app.applyLegacyABCI(&req, &resp, beginblock); err != nil {
		panic("failed to adapt the ABCI legacy methods: " + err.Error())
	}
	beginEvents := resp.Events

	for _, tx := range req.Txs {
		legacyRespDeliverTx := app.abciApp.DeliverTx(abci.RequestDeliverTx{Tx: tx})
		var respDeliverTx abcix.ResponseDeliverTx
		if err := copier.Copy(&respDeliverTx, &legacyRespDeliverTx); err != nil {
			// TODO: panic for debugging purposes. better error handling soon!
			panic(err)
		}
		// Adapt tx result to success. Note the underlying ABCI should be responsible to
		// record actual tx result for querying
		respDeliverTx.Code = abcix.CodeTypeOK
		resp.DeliverTxs = append(resp.DeliverTxs, &respDeliverTx)
	}

	if err := app.applyLegacyABCI(&req, &resp, endblock); err != nil {
		panic("failed to adapt the ABCI legacy methods: " + err.Error())
	}
	endEvents := resp.Events

	allEvents := make([]abcix.Event, 0, len(beginEvents)+len(endEvents))
	allEvents = append(allEvents, beginEvents...)
	allEvents = append(allEvents, endEvents...)
	resp.Events = allEvents
<<<<<<< HEAD
	app.state.Events = allEvents
	saveState(app.state, app.logger)
=======
	app.events = allEvents
>>>>>>> ca49119b
	return resp
}

func (app *adaptedApp) Commit() (resp abcix.ResponseCommit) {
	abciResp := app.abciApp.Commit()
	if err := copier.Copy(&resp, &abciResp); err != nil {
		// TODO: panic for debugging purposes. better error handling soon!
		panic(err)
	}
<<<<<<< HEAD

	app.state.AppHash = resp.Data
	saveState(app.state, app.logger)
=======
	app.appHash = abciResp.Data
>>>>>>> ca49119b
	return
}

func (app *adaptedApp) CheckBlock(req abcix.RequestCheckBlock) abcix.ResponseCheckBlock {
	respDeliverTx := make([]*abcix.ResponseDeliverTx, len(req.Txs))
	for i := range respDeliverTx {
		respDeliverTx[i] = &abcix.ResponseDeliverTx{Code: 0}
	}
	return abcix.ResponseCheckBlock{
<<<<<<< HEAD
		AppHash:    app.state.AppHash,
		DeliverTxs: respDeliverTx,
		Events:     app.state.Events,
=======
		AppHash:    app.appHash,
		DeliverTxs: respDeliverTx,
		Events:     app.events,
>>>>>>> ca49119b
	}
}

func (app *adaptedApp) ListSnapshots(req abcix.RequestListSnapshots) (resp abcix.ResponseListSnapshots) {
	if err := app.applyLegacyABCI(&req, &resp, listsnapshots); err != nil {
		panic("failed to adapt the ABCI legacy methods: " + err.Error())
	}
	return
}

func (app *adaptedApp) OfferSnapshot(req abcix.RequestOfferSnapshot) (resp abcix.ResponseOfferSnapshot) {
	if err := app.applyLegacyABCI(&req, &resp, offersnapshot); err != nil {
		panic("failed to adapt the ABCI legacy methods: " + err.Error())
	}
	return
}

func (app *adaptedApp) LoadSnapshotChunk(req abcix.RequestLoadSnapshotChunk) (resp abcix.ResponseLoadSnapshotChunk) {
	if err := app.applyLegacyABCI(&req, &resp, loadsnapshotchunk); err != nil {
		panic("failed to adapt the ABCI legacy methods: " + err.Error())
	}
	return
}

func (app *adaptedApp) ApplySnapshotChunk(req abcix.RequestApplySnapshotChunk) (resp abcix.ResponseApplySnapshotChunk) {
	if err := app.applyLegacyABCI(&req, &resp, applysnapshotchunk); err != nil {
		panic("failed to adapt the ABCI legacy methods: " + err.Error())
	}
	return
}

func AdaptToABCIx(abciApp abci.Application, optionDB ...dbm.DB) abcix.Application {
	var db dbm.DB
	switch len(optionDB) {
	case 0:
		dir, err := ioutil.TempDir(os.TempDir(), "adaptor")
		if err != nil {
			panic("failed to generate DB dir")
		}
		db, err = dbm.NewGoLevelDB("adaptor", dir)
		if err != nil {
			panic("failed to generate adaptor DB")
		}
	case 1:
		db = optionDB[0]
	default:
		panic("wrong options")

	}
	state := loadState(db)
	logger := log.NewTMLogger(log.NewSyncWriter(os.Stdout))
	return &adaptedApp{abciApp: abciApp, state: state, logger: logger}
}

func loadState(db dbm.DB) state {
	var state state
	state.db = db
	stateBytes, err := db.Get(stateKey)
	if err != nil {
		panic(err)
	}
	if len(stateBytes) == 0 {
		return state
	}
	err = json.Unmarshal(stateBytes, &state)
	if err != nil {
		panic(err)
	}
	return state
}

func saveState(state state, logger log.Logger) {
	stateBytes, err := json.Marshal(state)
	if err != nil {
		logger.Error("failed to marshal state", "err", err)
	}
	err = state.db.Set(stateKey, stateBytes)
	if err != nil {
		logger.Error("failed to save state", "err", err)
	}
}

func CalcRemainBytes(req abcix.RequestCreateBlock) int64 {
	remainBytes := maxBytes -
		tdtypes.MaxOverheadForBlock -
		tdtypes.MaxHeaderBytes -
		int64(len(req.LastCommitInfo.Votes))*tdtypes.MaxVoteBytes -
		int64(len(req.ByzantineValidators))*tdtypes.MaxEvidenceBytes
	return remainBytes
}<|MERGE_RESOLUTION|>--- conflicted
+++ resolved
@@ -32,13 +32,8 @@
 
 type adaptedApp struct {
 	abciApp abci.Application
-<<<<<<< HEAD
 	state   state
 	logger  log.Logger
-=======
-	appHash []byte
-	events  []abcix.Event
->>>>>>> ca49119b
 }
 
 type AdaptedApp interface {
@@ -203,12 +198,8 @@
 	allEvents = append(allEvents, beginEvents...)
 	allEvents = append(allEvents, endEvents...)
 	resp.Events = allEvents
-<<<<<<< HEAD
 	app.state.Events = allEvents
 	saveState(app.state, app.logger)
-=======
-	app.events = allEvents
->>>>>>> ca49119b
 	return resp
 }
 
@@ -218,13 +209,8 @@
 		// TODO: panic for debugging purposes. better error handling soon!
 		panic(err)
 	}
-<<<<<<< HEAD
-
 	app.state.AppHash = resp.Data
 	saveState(app.state, app.logger)
-=======
-	app.appHash = abciResp.Data
->>>>>>> ca49119b
 	return
 }
 
@@ -234,15 +220,9 @@
 		respDeliverTx[i] = &abcix.ResponseDeliverTx{Code: 0}
 	}
 	return abcix.ResponseCheckBlock{
-<<<<<<< HEAD
 		AppHash:    app.state.AppHash,
 		DeliverTxs: respDeliverTx,
 		Events:     app.state.Events,
-=======
-		AppHash:    app.appHash,
-		DeliverTxs: respDeliverTx,
-		Events:     app.events,
->>>>>>> ca49119b
 	}
 }
 
