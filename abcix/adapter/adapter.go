--- conflicted
+++ resolved
@@ -1,14 +1,18 @@
 package adapter
 
 import (
+	"encoding/json"
 	"errors"
+	"io/ioutil"
+	"os"
 	"reflect"
 
 	"github.com/jinzhu/copier"
-	tdypes "github.com/tendermint/tendermint/types"
+	dbm "github.com/tendermint/tm-db"
 
 	abci "github.com/tendermint/tendermint/abci/types"
 	abcix "github.com/tendermint/tendermint/abcix/types"
+	tdypes "github.com/tendermint/tendermint/types"
 )
 
 var (
@@ -21,19 +25,19 @@
 	maxVoteBytes = tdypes.MaxVoteBytes
 	// MaxEvidenceBytes is a maximum size of any evidence (including amino overhead).
 	maxEvidenceBytes = tdypes.MaxEvidenceBytes
+
+	stateKey = []byte("adaptorStateKey")
 )
 
+type state struct {
+	db      dbm.DB
+	AppHash []byte        `json:"appHash"`
+	Events  []abcix.Event `json:"events"`
+}
+
 type adaptedApp struct {
-<<<<<<< HEAD
-	abciApp     abci.Application
-	resultsHash []byte
-	appHash     []byte
-	events      []abcix.Event
-=======
 	abciApp abci.Application
-	appHash []byte
-	events  []abcix.Event
->>>>>>> faea50de
+	state   state
 }
 
 type AdaptedApp interface {
@@ -159,9 +163,10 @@
 		resp.Txs = append(resp.Txs, tx)
 		remainBytes -= int64(len(tx))
 		remainGas--
-	}
-	resp.AppHash = app.appHash
-	resp.Events = app.events
+		resp.DeliverTxs = append(resp.DeliverTxs, &abcix.ResponseDeliverTx{Code: 0})
+	}
+	resp.AppHash = app.state.AppHash
+	resp.Events = app.state.Events
 	return resp
 }
 
@@ -190,7 +195,6 @@
 		respDeliverTx.Code = abcix.CodeTypeOK
 		resp.DeliverTxs = append(resp.DeliverTxs, &respDeliverTx)
 	}
-	app.resultsHash = req.Header.ResultsHash
 
 	if err := app.applyLegacyABCI(&req, &resp, endblock); err != nil {
 		panic("failed to adapt the ABCI legacy methods: " + err.Error())
@@ -201,7 +205,8 @@
 	allEvents = append(allEvents, beginEvents...)
 	allEvents = append(allEvents, endEvents...)
 	resp.Events = allEvents
-	app.events = allEvents
+	app.state.Events = allEvents
+	saveState(app.state)
 	return resp
 }
 
@@ -211,11 +216,9 @@
 		// TODO: panic for debugging purposes. better error handling soon!
 		panic(err)
 	}
-<<<<<<< HEAD
-	app.appHash = resp.Data
-=======
-	app.appHash = abciResp.Data
->>>>>>> faea50de
+
+	app.state.AppHash = resp.Data
+	saveState(app.state)
 	return
 }
 
@@ -225,9 +228,9 @@
 		respDeliverTx[i] = &abcix.ResponseDeliverTx{Code: 0}
 	}
 	return abcix.ResponseCheckBlock{
-		AppHash:    app.appHash,
+		AppHash:    app.state.AppHash,
 		DeliverTxs: respDeliverTx,
-		Events:     app.events,
+		Events:     app.state.Events,
 	}
 }
 
@@ -259,6 +262,50 @@
 	return
 }
 
-func AdaptToABCIx(abciApp abci.Application) abcix.Application {
-	return &adaptedApp{abciApp: abciApp}
+func AdaptToABCIx(abciApp abci.Application, optionDB ...dbm.DB) abcix.Application {
+	var db dbm.DB
+	if len(optionDB) == 0 {
+		dir, err := ioutil.TempDir("/tmp", "adaptor")
+		if err != nil {
+			panic("failed to generate adaptor DB dir")
+		}
+
+		defer os.RemoveAll(dir)
+		db, err = dbm.NewGoLevelDB("adaptor", dir)
+		if err != nil {
+			panic("failed to generate adaptor DB")
+		}
+	} else {
+		db = optionDB[0]
+	}
+	state := loadState(db)
+	return &adaptedApp{abciApp: abciApp, state: state}
+}
+
+func loadState(db dbm.DB) state {
+	var state state
+	state.db = db
+	stateBytes, err := db.Get(stateKey)
+	if err != nil {
+		panic(err)
+	}
+	if len(stateBytes) == 0 {
+		return state
+	}
+	err = json.Unmarshal(stateBytes, &state)
+	if err != nil {
+		panic(err)
+	}
+	return state
+}
+
+func saveState(state state) {
+	stateBytes, err := json.Marshal(state)
+	if err != nil {
+		panic(err)
+	}
+	err = state.db.Set(stateKey, stateBytes)
+	if err != nil {
+		panic(err)
+	}
 }